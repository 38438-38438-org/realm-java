--- conflicted
+++ resolved
@@ -108,15 +108,6 @@
     }
 
     /**
-<<<<<<< HEAD
-     * Encapsulates an async {@link RealmQuery}.
-     * <p>
-     * This will run the {@link RealmQuery} on a worker thread, then invoke this callback on the caller thread
-     */
-    public interface QueryCallback<E extends RealmObject> {
-        void onSuccess (E result);
-        void onError (Exception t);
-=======
      * Returns the Realm instance this object belongs to. Internal use only.
      *
      * @return The Realm this object belongs to or {@code null} if it is a standalone object.
@@ -132,6 +123,15 @@
      */
     protected static Row getRow(RealmObject obj) {
         return obj.row;
->>>>>>> 0b97009c
+    }
+
+    /**
+     * Encapsulates an async {@link RealmQuery}.
+     * <p>
+     * This will run the {@link RealmQuery} on a worker thread, then invoke this callback on the caller thread
+     */
+    public interface QueryCallback<E extends RealmObject> {
+        void onSuccess (E result);
+        void onError (Exception t);
     }
 }