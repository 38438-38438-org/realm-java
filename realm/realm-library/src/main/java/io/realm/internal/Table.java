--- conflicted
+++ resolved
@@ -1447,7 +1447,6 @@
     public static native long nativeGetLinkView(long nativePtr, long columnIndex, long rowIndex);
     private native long nativeGetLinkTarget(long nativePtr, long columnIndex);
     native long nativeGetRowPtr(long nativePtr, long index);
-<<<<<<< HEAD
     public static native void nativeSetLong(long nativeTablePtr, long columnIndex, long rowIndex, long value);
     public static native void nativeSetBoolean(long nativeTablePtr, long columnIndex, long rowIndex, boolean value);
     public static native void nativeSetFloat(long nativeTablePtr, long columnIndex, long rowIndex, float value);
@@ -1456,19 +1455,7 @@
     public static native void nativeSetString(long nativeTablePtr, long columnIndex, long rowIndex, String value);
     public static native void nativeSetNull(long nativeTablePtr, long columnIndex, long rowIndex);
     public static native void nativeSetByteArray(long nativePtr, long columnIndex, long rowIndex, byte[] data);
-    private native void nativeSetMixed(long nativeTablePtr, long columnIndex, long rowIndex, Mixed data);
     public static native void nativeSetLink(long nativeTablePtr, long columnIndex, long rowIndex, long value);
-=======
-    private native void nativeSetLong(long nativeTablePtr, long columnIndex, long rowIndex, long value);
-    private native void nativeSetBoolean(long nativeTablePtr, long columnIndex, long rowIndex, boolean value);
-    private native void nativeSetFloat(long nativeTablePtr, long columnIndex, long rowIndex, float value);
-    private native void nativeSetDouble(long nativeTablePtr, long columnIndex, long rowIndex, double value);
-    private native void nativeSetTimestamp(long nativeTablePtr, long columnIndex, long rowIndex, long dateTimeValue);
-    private native void nativeSetString(long nativeTablePtr, long columnIndex, long rowIndex, String value);
-    private native void nativeSetNull(long nativeTablePtr, long columnIndex, long rowIndex);
-    private native void nativeSetByteArray(long nativePtr, long columnIndex, long rowIndex, byte[] data);
-    private native void nativeSetLink(long nativeTablePtr, long columnIndex, long rowIndex, long value);
->>>>>>> 96b4a5f5
     private native long nativeSetPrimaryKey(long privateKeyTableNativePtr, long nativePtr, String columnName);
     private native void nativeMigratePrimaryKeyTableIfNeeded(long groupNativePtr, long primaryKeyTableNativePtr);
     private native void nativeAddSearchIndex(long nativePtr, long columnIndex);
