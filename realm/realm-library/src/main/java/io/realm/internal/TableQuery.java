/*
 * Copyright 2014 Realm Inc.
 *
 * Licensed under the Apache License, Version 2.0 (the "License");
 * you may not use this file except in compliance with the License.
 * You may obtain a copy of the License at
 *
 * http://www.apache.org/licenses/LICENSE-2.0
 *
 * Unless required by applicable law or agreed to in writing, software
 * distributed under the License is distributed on an "AS IS" BASIS,
 * WITHOUT WARRANTIES OR CONDITIONS OF ANY KIND, either express or implied.
 * See the License for the specific language governing permissions and
 * limitations under the License.
 */

package io.realm.internal;

import java.util.Date;

import javax.annotation.Nullable;

import io.realm.Case;
import io.realm.Sort;
import io.realm.log.RealmLog;


public class TableQuery implements NativeObject {
    private static final boolean DEBUG = false;

    private static final long nativeFinalizerPtr = nativeGetFinalizerPtr();

    // See documentation in that NativeContext for an explanation of how this is used
    @SuppressWarnings("unused")
    private final NativeContext context;

    private final Table table;
    private final long nativePtr;

    // All actions (find(), findAll(), sum(), etc.) must call validateQuery() before performing
    // the actual action. The other methods must set queryValidated to false in order to enforce
    // the first action to validate the syntax of the query.
    private boolean queryValidated = true;

    // TODO: Can we protect this?
    public TableQuery(NativeContext context, Table table, long nativeQueryPtr) {
        if (DEBUG) {
            RealmLog.debug("New TableQuery: ptr=%x", nativeQueryPtr);
        }
        this.context = context;
        this.table = table;
        this.nativePtr = nativeQueryPtr;
        context.addReference(this);
    }

    @Override
    public long getNativePtr() {
        return nativePtr;
    }

    @Override
    public long getNativeFinalizerPtr() {
        return nativeFinalizerPtr;
    }

    public Table getTable() {
        return table;
    }

    /**
     * Checks in core if query syntax is valid. Throws exception, if not.
     */
    void validateQuery() {
        if (!queryValidated) { // If not yet validated, checks if syntax is valid
            String invalidMessage = nativeValidateQuery(nativePtr);
            if (invalidMessage.equals("")) {
                queryValidated = true; // If empty string error message, query is valid
            } else { throw new UnsupportedOperationException(invalidMessage); }
        }
    }

    // Grouping

    public TableQuery group() {
        nativeGroup(nativePtr);
        queryValidated = false;
        return this;
    }

    public TableQuery endGroup() {
        nativeEndGroup(nativePtr);
        queryValidated = false;
        return this;
    }

    public TableQuery or() {
        nativeOr(nativePtr);
        queryValidated = false;
        return this;
    }

    public TableQuery not() {
        nativeNot(nativePtr);
        queryValidated = false;
        return this;
    }

    // Queries for integer values.

    public TableQuery equalTo(long[] columnKeys, long[] tablePtrs, long value) {
        nativeEqual(nativePtr, columnKeys, tablePtrs, value);
        queryValidated = false;
        return this;
    }

    public TableQuery notEqualTo(long[] columnKey, long[] tablePtrs, long value) {
        nativeNotEqual(nativePtr, columnKey, tablePtrs, value);
        queryValidated = false;
        return this;
    }

    public TableQuery greaterThan(long[] columnKey, long[] tablePtrs, long value) {
        nativeGreater(nativePtr, columnKey, tablePtrs, value);
        queryValidated = false;
        return this;
    }

    public TableQuery greaterThanOrEqual(long[] columnKey, long[] tablePtrs, long value) {
        nativeGreaterEqual(nativePtr, columnKey, tablePtrs, value);
        queryValidated = false;
        return this;
    }

    public TableQuery lessThan(long[] columnKey, long[] tablePtrs, long value) {
        nativeLess(nativePtr, columnKey, tablePtrs, value);
        queryValidated = false;
        return this;
    }

    public TableQuery lessThanOrEqual(long[] columnKey, long[] tablePtrs, long value) {
        nativeLessEqual(nativePtr, columnKey, tablePtrs, value);
        queryValidated = false;
        return this;
    }

    public TableQuery between(long[] columnKey, long value1, long value2) {
        nativeBetween(nativePtr, columnKey, value1, value2);
        queryValidated = false;
        return this;
    }

    // Queries for float values.

    public TableQuery equalTo(long[] columnKey, long[] tablePtrs, float value) {
        nativeEqual(nativePtr, columnKey, tablePtrs, value);
        queryValidated = false;
        return this;
    }

    public TableQuery notEqualTo(long[] columnKey, long[] tablePtrs, float value) {
        nativeNotEqual(nativePtr, columnKey, tablePtrs, value);
        queryValidated = false;
        return this;
    }

    public TableQuery greaterThan(long[] columnKey, long[] tablePtrs, float value) {
        nativeGreater(nativePtr, columnKey, tablePtrs, value);
        queryValidated = false;
        return this;
    }

    public TableQuery greaterThanOrEqual(long[] columnKey, long[] tablePtrs, float value) {
        nativeGreaterEqual(nativePtr, columnKey, tablePtrs, value);
        queryValidated = false;
        return this;
    }

    public TableQuery lessThan(long[] columnKey, long[] tablePtrs, float value) {
        nativeLess(nativePtr, columnKey, tablePtrs, value);
        queryValidated = false;
        return this;
    }

    public TableQuery lessThanOrEqual(long[] columnKey, long[] tablePtrs, float value) {
        nativeLessEqual(nativePtr, columnKey, tablePtrs, value);
        queryValidated = false;
        return this;
    }

    public TableQuery between(long[] columnKey, float value1, float value2) {
        nativeBetween(nativePtr, columnKey, value1, value2);
        queryValidated = false;
        return this;
    }

    // Queries for double values.

    public TableQuery equalTo(long[] columnKey, long[] tablePtrs, double value) {
        nativeEqual(nativePtr, columnKey, tablePtrs, value);
        queryValidated = false;
        return this;
    }

    public TableQuery notEqualTo(long[] columnKey, long[] tablePtrs, double value) {
        nativeNotEqual(nativePtr, columnKey, tablePtrs, value);
        queryValidated = false;
        return this;
    }

    public TableQuery greaterThan(long[] columnKey, long[] tablePtrs, double value) {
        nativeGreater(nativePtr, columnKey, tablePtrs, value);
        queryValidated = false;
        return this;
    }

    public TableQuery greaterThanOrEqual(long[] columnKey, long[] tablePtrs, double value) {
        nativeGreaterEqual(nativePtr, columnKey, tablePtrs, value);
        queryValidated = false;
        return this;
    }

    public TableQuery lessThan(long[] columnKey, long[] tablePtrs, double value) {
        nativeLess(nativePtr, columnKey, tablePtrs, value);
        queryValidated = false;
        return this;
    }

    public TableQuery lessThanOrEqual(long[] columnKey, long[] tablePtrs, double value) {
        nativeLessEqual(nativePtr, columnKey, tablePtrs, value);
        queryValidated = false;
        return this;
    }

    public TableQuery between(long[] columnKey, double value1, double value2) {
        nativeBetween(nativePtr, columnKey, value1, value2);
        queryValidated = false;
        return this;
    }

    // Query for boolean values.

    public TableQuery equalTo(long[] columnKey, long[] tablePtrs, boolean value) {
        nativeEqual(nativePtr, columnKey, tablePtrs, value);
        queryValidated = false;
        return this;
    }

    // Queries for Date values.

    private static final String DATE_NULL_ERROR_MESSAGE = "Date value in query criteria must not be null.";

    public TableQuery equalTo(long[] columnKey, long[] tablePtrs, @Nullable Date value) {
        if (value == null) {
            nativeIsNull(nativePtr, columnKey, tablePtrs);
        } else {
            nativeEqualTimestamp(nativePtr, columnKey, tablePtrs, value.getTime());
        }
        queryValidated = false;
        return this;
    }

    public TableQuery notEqualTo(long[] columnKey, long[] tablePtrs, Date value) {
        //noinspection ConstantConditions
        if (value == null) { throw new IllegalArgumentException(DATE_NULL_ERROR_MESSAGE); }
        nativeNotEqualTimestamp(nativePtr, columnKey, tablePtrs, value.getTime());
        queryValidated = false;
        return this;
    }

    public TableQuery greaterThan(long[] columnKey, long[] tablePtrs, Date value) {
        //noinspection ConstantConditions
        if (value == null) { throw new IllegalArgumentException(DATE_NULL_ERROR_MESSAGE); }
        nativeGreaterTimestamp(nativePtr, columnKey, tablePtrs, value.getTime());
        queryValidated = false;
        return this;
    }

    public TableQuery greaterThanOrEqual(long[] columnKey, long[] tablePtrs, Date value) {
        //noinspection ConstantConditions
        if (value == null) { throw new IllegalArgumentException(DATE_NULL_ERROR_MESSAGE); }
        nativeGreaterEqualTimestamp(nativePtr, columnKey, tablePtrs, value.getTime());
        queryValidated = false;
        return this;
    }

    public TableQuery lessThan(long[] columnKey, long[] tablePtrs, Date value) {
        //noinspection ConstantConditions
        if (value == null) { throw new IllegalArgumentException(DATE_NULL_ERROR_MESSAGE); }
        nativeLessTimestamp(nativePtr, columnKey, tablePtrs, value.getTime());
        queryValidated = false;
        return this;
    }

    public TableQuery lessThanOrEqual(long[] columnKey, long[] tablePtrs, Date value) {
        //noinspection ConstantConditions
        if (value == null) { throw new IllegalArgumentException(DATE_NULL_ERROR_MESSAGE); }
        nativeLessEqualTimestamp(nativePtr, columnKey, tablePtrs, value.getTime());
        queryValidated = false;
        return this;
    }

    public TableQuery between(long[] columnKey, Date value1, Date value2) {
        //noinspection ConstantConditions
        if (value1 == null || value2 == null) {
            throw new IllegalArgumentException("Date values in query criteria must not be null."); // Different text
        }
        nativeBetweenTimestamp(nativePtr, columnKey, value1.getTime(), value2.getTime());
        queryValidated = false;
        return this;
    }

    // Queries for Binary values.

    public TableQuery equalTo(long[] columnKeys, long[] tablePtrs, byte[] value) {
        nativeEqual(nativePtr, columnKeys, tablePtrs, value);
        queryValidated = false;
        return this;
    }

    public TableQuery notEqualTo(long[] columnKeys, long[] tablePtrs, byte[] value) {
        nativeNotEqual(nativePtr, columnKeys, tablePtrs, value);
        queryValidated = false;
        return this;
    }

    // Equals
    public TableQuery equalTo(long[] columnKeys, long[] tablePtrs, @Nullable String value, Case caseSensitive) {
        nativeEqual(nativePtr, columnKeys, tablePtrs, value, caseSensitive.getValue());
        queryValidated = false;
        return this;
    }

    public TableQuery equalTo(long[] columnKeys, long[] tablePtrs, String value) {
        nativeEqual(nativePtr, columnKeys, tablePtrs, value, true);
        queryValidated = false;
        return this;
    }

    // Not Equals
    public TableQuery notEqualTo(long[] columnIndex, long[] tablePtrs, @Nullable String value, Case caseSensitive) {
        nativeNotEqual(nativePtr, columnIndex, tablePtrs, value, caseSensitive.getValue());
        queryValidated = false;
        return this;
    }

    public TableQuery notEqualTo(long[] columnIndex, long[] tablePtrs, @Nullable String value) {
        nativeNotEqual(nativePtr, columnIndex, tablePtrs, value, true);
        queryValidated = false;
        return this;
    }

    public TableQuery beginsWith(long[] columnKeys, long[] tablePtrs, String value, Case caseSensitive) {
        nativeBeginsWith(nativePtr, columnKeys, tablePtrs, value, caseSensitive.getValue());
        queryValidated = false;
        return this;
    }

    public TableQuery beginsWith(long[] columnKeys, long[] tablePtrs, String value) {
        nativeBeginsWith(nativePtr, columnKeys, tablePtrs, value, true);
        queryValidated = false;
        return this;
    }

    public TableQuery endsWith(long[] columnKeys, long[] tablePtrs, String value, Case caseSensitive) {
        nativeEndsWith(nativePtr, columnKeys, tablePtrs, value, caseSensitive.getValue());
        queryValidated = false;
        return this;
    }

    public TableQuery endsWith(long[] columnKeys, long[] tablePtrs, String value) {
        nativeEndsWith(nativePtr, columnKeys, tablePtrs, value, true);
        queryValidated = false;
        return this;
    }

    public TableQuery like(long[] columnKeys, long[] tablePtrs, String value, Case caseSensitive) {
        nativeLike(nativePtr, columnKeys, tablePtrs, value, caseSensitive.getValue());
        queryValidated = false;
        return this;
    }

    public TableQuery like(long[] columnKeys, long[] tablePtrs, String value) {
        nativeLike(nativePtr, columnKeys, tablePtrs, value, true);
        queryValidated = false;
        return this;
    }

    public TableQuery contains(long[] columnKeys, long[] tablePtrs, String value, Case caseSensitive) {
        nativeContains(nativePtr, columnKeys, tablePtrs, value, caseSensitive.getValue());
        queryValidated = false;
        return this;
    }

    public TableQuery contains(long[] columnKeys, long[] tablePtrs, String value) {
        nativeContains(nativePtr, columnKeys, tablePtrs, value, true);
        queryValidated = false;
        return this;
    }

    public TableQuery isEmpty(long[] columnKeys, long[] tablePtrs) {
        nativeIsEmpty(nativePtr, columnKeys, tablePtrs);
        queryValidated = false;
        return this;
    }

    public TableQuery isNotEmpty(long[] columnKeys, long[] tablePtrs) {
        nativeIsNotEmpty(nativePtr, columnKeys, tablePtrs);
        queryValidated = false;
        return this;
    }

    // Searching methods.

    /**
     * Returns the table row index for the first element matching the query.
     */
    public long find() {
        validateQuery();
        return nativeFind(nativePtr);
    }

    //
    // Aggregation methods
    //

    // Integer aggregation

    public long sumInt(long columnKey) {
        validateQuery();
        return nativeSumInt(nativePtr, columnKey);
    }

    public Long maximumInt(long columnKey) {
        validateQuery();
        return nativeMaximumInt(nativePtr, columnKey);
    }

    public Long minimumInt(long columnKey) {
        validateQuery();
        return nativeMinimumInt(nativePtr, columnKey);
    }

    public double averageInt(long columnKey) {
        validateQuery();
        return nativeAverageInt(nativePtr, columnKey);
    }

    // Float aggregation

    public double sumFloat(long columnKey) {
        validateQuery();
        return nativeSumFloat(nativePtr, columnKey);
    }

    public Float maximumFloat(long columnKey) {
        validateQuery();
        return nativeMaximumFloat(nativePtr, columnKey);
    }

    public Float minimumFloat(long columnKey) {
        validateQuery();
        return nativeMinimumFloat(nativePtr, columnKey);
    }

    public double averageFloat(long columnKey) {
        validateQuery();
        return nativeAverageFloat(nativePtr, columnKey);
    }

    // Double aggregation

    public double sumDouble(long columnKey) {
        validateQuery();
        return nativeSumDouble(nativePtr, columnKey);
    }

    public Double maximumDouble(long columnKey) {
        validateQuery();
        return nativeMaximumDouble(nativePtr, columnKey);
    }

    public Double minimumDouble(long columnKey) {
        validateQuery();
        return nativeMinimumDouble(nativePtr, columnKey);
    }

    public double averageDouble(long columnKey) {
        validateQuery();
        return nativeAverageDouble(nativePtr, columnKey);
    }

    // Date aggregation

    public Date maximumDate(long columnKey) {
        validateQuery();
        Long result = nativeMaximumTimestamp(nativePtr, columnKey);
        if (result != null) {
            return new Date(result);
        }
        return null;
    }

    public Date minimumDate(long columnKey) {
        validateQuery();
        Long result = nativeMinimumTimestamp(nativePtr, columnKey);
        if (result != null) {
            return new Date(result);
        }
        return null;
    }

    // isNull and isNotNull
    public TableQuery isNull(long[] columnKeys, long[] tablePtrs) {
        nativeIsNull(nativePtr, columnKeys, tablePtrs);
        queryValidated = false;
        return this;
    }

    public TableQuery isNotNull(long[] columnKeys, long[] tablePtrs) {
        nativeIsNotNull(nativePtr, columnKeys, tablePtrs);
        queryValidated = false;
        return this;
    }

    // Count

<<<<<<< HEAD
=======
    // TODO: Rename all start, end parameter names to firstRow, lastRow
    public long count(long start, long end, long limit) {
        validateQuery();
        return nativeCount(nativePtr, start, end, limit);
    }

    /**
     * Returns only the number of matching objects.
     * This method is very fast compared to evaluating a query completely, but it does not
     * goes around any logic implemented in Object Store and other parts of the API that works
     * on query results. So the primary use case for this method is testing.
     */
    @Deprecated
>>>>>>> 7d856935
    public long count() {
        validateQuery();
        return nativeCount(nativePtr);
    }

    public long remove() {
        validateQuery();
        if (table.isImmutable()) { throwImmutable(); }
        return nativeRemove(nativePtr);
    }

    private void throwImmutable() {
        throw new IllegalStateException("Mutable method call during read transaction.");
    }

    public void alwaysTrue() {
        nativeAlwaysTrue(nativePtr);
    }

    public void alwaysFalse() {
        nativeAlwaysFalse(nativePtr);
    }

    private native String nativeValidateQuery(long nativeQueryPtr);

    private native void nativeGroup(long nativeQueryPtr);

    private native void nativeEndGroup(long nativeQueryPtr);

    private native void nativeOr(long nativeQueryPtr);

    private native void nativeNot(long nativeQueryPtr);

    private native void nativeEqual(long nativeQueryPtr, long[] columnIndex, long[] tablePtrs, long value);

    private native void nativeNotEqual(long nativeQueryPtr, long[] columnIndex, long[] tablePtrs, long value);

    private native void nativeGreater(long nativeQueryPtr, long[] columnIndex, long[] tablePtrs, long value);

    private native void nativeGreaterEqual(long nativeQueryPtr, long[] columnIndex, long[] tablePtrs, long value);

    private native void nativeLess(long nativeQueryPtr, long[] columnIndex, long[] tablePtrs, long value);

    private native void nativeLessEqual(long nativeQueryPtr, long[] columnIndex, long[] tablePtrs, long value);

    private native void nativeBetween(long nativeQueryPtr, long[] columnIndex, long value1, long value2);

    private native void nativeEqual(long nativeQueryPtr, long[] columnIndex, long[] tablePtrs, float value);

    private native void nativeNotEqual(long nativeQueryPtr, long[] columnIndex, long[] tablePtrs, float value);

    private native void nativeGreater(long nativeQueryPtr, long[] columnIndex, long[] tablePtrs, float value);

    private native void nativeGreaterEqual(long nativeQueryPtr, long[] columnIndex, long[] tablePtrs, float value);

    private native void nativeLess(long nativeQueryPtr, long[] columnIndex, long[] tablePtrs, float value);

    private native void nativeLessEqual(long nativeQueryPtr, long[] columnIndex, long[] tablePtrs, float value);

    private native void nativeBetween(long nativeQueryPtr, long[] columnIndex, float value1, float value2);

    private native void nativeEqual(long nativeQueryPtr, long[] columnIndex, long[] tablePtrs, double value);

    private native void nativeNotEqual(long nativeQueryPtr, long[] columnIndex, long[] tablePtrs, double value);

    private native void nativeGreater(long nativeQueryPtr, long[] columnIndex, long[] tablePtrs, double value);

    private native void nativeGreaterEqual(long nativeQueryPtr, long[] columnIndex, long[] tablePtrs, double value);

    private native void nativeLess(long nativeQueryPtr, long[] columnIndex, long[] tablePtrs, double value);

    private native void nativeLessEqual(long nativeQueryPtr, long[] columnIndex, long[] tablePtrs, double value);

    private native void nativeBetween(long nativeQueryPtr, long[] columnIndex, double value1, double value2);

    private native void nativeEqual(long nativeQueryPtr, long[] columnIndex, long[] tablePtrs, boolean value);

    private native void nativeEqualTimestamp(long nativeQueryPtr, long[] columnIndex, long[] tablePtrs, long value);

    private native void nativeNotEqualTimestamp(long nativeQueryPtr, long[] columnIndex, long[] tablePtrs, long value);

    private native void nativeGreaterTimestamp(long nativeQueryPtr, long[] columnIndex, long[] tablePtrs, long value);

    private native void nativeGreaterEqualTimestamp(long nativeQueryPtr, long[] columnIndex, long[] tablePtrs, long value);

    private native void nativeLessTimestamp(long nativeQueryPtr, long[] columnIndex, long[] tablePtrs, long value);

    private native void nativeLessEqualTimestamp(long nativeQueryPtr, long[] columnIndex, long[] tablePtrs, long value);

    private native void nativeBetweenTimestamp(long nativeQueryPtr, long[] columnIndex, long value1, long value2);

    private native void nativeEqual(long nativeQueryPtr, long[] columnKeys, long[] tablePtrs, byte[] value);

    private native void nativeNotEqual(long nativeQueryPtr, long[] columnKeys, long[] tablePtrs, byte[] value);

    private native void nativeEqual(long nativeQueryPtr, long[] columnKeys, long[] tablePtrs, @Nullable String value, boolean caseSensitive);

    private native void nativeNotEqual(long nativeQueryPtr, long[] columnIndex, long[] tablePtrs, @Nullable String value, boolean caseSensitive);

    private native void nativeBeginsWith(long nativeQueryPtr, long[] columnKeys, long[] tablePtrs, String value, boolean caseSensitive);

    private native void nativeEndsWith(long nativeQueryPtr, long[] columnKeys, long[] tablePtrs, String value, boolean caseSensitive);

    private native void nativeLike(long nativeQueryPtr, long[] columnKeys, long[] tablePtrs, String value, boolean caseSensitive);

    private native void nativeContains(long nativeQueryPtr, long[] columnKeys, long[] tablePtrs, String value, boolean caseSensitive);

    private native void nativeIsEmpty(long nativePtr, long[] columnKeys, long[] tablePtrs);

    private native void nativeIsNotEmpty(long nativePtr, long[] columnKeys, long[] tablePtrs);

    private native void nativeAlwaysTrue(long nativeQueryPtr);

    private native void nativeAlwaysFalse(long nativeQueryPtr);

    private native long nativeFind(long nativeQueryPtr);

    private native long nativeSumInt(long nativeQueryPtr, long columnKey);

    private native Long nativeMaximumInt(long nativeQueryPtr, long columnKey);

    private native Long nativeMinimumInt(long nativeQueryPtr, long columnKey);

    private native double nativeAverageInt(long nativeQueryPtr, long columnKey);

    private native double nativeSumFloat(long nativeQueryPtr, long columnKey);

    private native Float nativeMaximumFloat(long nativeQueryPtr, long columnKey);

    private native Float nativeMinimumFloat(long nativeQueryPtr, long columnKey);

    private native double nativeAverageFloat(long nativeQueryPtr, long columnKey);

    private native double nativeSumDouble(long nativeQueryPtr, long columnKey);

    private native Double nativeMaximumDouble(long nativeQueryPtr, long columnKey);

    private native Double nativeMinimumDouble(long nativeQueryPtr, long columnKey);

    private native double nativeAverageDouble(long nativeQueryPtr, long columnKey);

    private native Long nativeMaximumTimestamp(long nativeQueryPtr, long columnKey);

    private native Long nativeMinimumTimestamp(long nativeQueryPtr, long columnKey);

    private native void nativeIsNull(long nativePtr, long[] columnKeys, long[] tablePtrs);

    private native void nativeIsNotNull(long nativePtr, long[] columnIndice, long[] tablePtr);

    private native long nativeCount(long nativeQueryPtr);

    private native long nativeRemove(long nativeQueryPtr);

    private static native long nativeGetFinalizerPtr();
}<|MERGE_RESOLUTION|>--- conflicted
+++ resolved
@@ -524,14 +524,6 @@
 
     // Count
 
-<<<<<<< HEAD
-=======
-    // TODO: Rename all start, end parameter names to firstRow, lastRow
-    public long count(long start, long end, long limit) {
-        validateQuery();
-        return nativeCount(nativePtr, start, end, limit);
-    }
-
     /**
      * Returns only the number of matching objects.
      * This method is very fast compared to evaluating a query completely, but it does not
@@ -539,7 +531,6 @@
      * on query results. So the primary use case for this method is testing.
      */
     @Deprecated
->>>>>>> 7d856935
     public long count() {
         validateQuery();
         return nativeCount(nativePtr);
