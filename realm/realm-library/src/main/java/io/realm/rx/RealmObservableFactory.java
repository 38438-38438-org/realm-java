--- conflicted
+++ resolved
@@ -280,12 +280,4 @@
     public boolean equals(Object o) {
         return o instanceof RealmObservableFactory;
     }
-<<<<<<< HEAD
-    @Override
-    public int hashCode() {
-        return 37;
-    }
-=======
->>>>>>> b137fc00
-
 }