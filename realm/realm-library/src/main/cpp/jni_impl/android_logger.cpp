--- conflicted
+++ resolved
@@ -16,11 +16,6 @@
 
 #include <cstring>
 
-<<<<<<< HEAD
-#include <realm/util/to_string.hpp>
-
-=======
->>>>>>> a7ea6c3b
 #include "android_logger.hpp"
 
 using namespace realm;
