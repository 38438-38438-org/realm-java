/*
 * Copyright 2014 Realm Inc.
 *
 * Licensed under the Apache License, Version 2.0 (the "License");
 * you may not use this file except in compliance with the License.
 * You may obtain a copy of the License at
 *
 * http://www.apache.org/licenses/LICENSE-2.0
 *
 * Unless required by applicable law or agreed to in writing, software
 * distributed under the License is distributed on an "AS IS" BASIS,
 * WITHOUT WARRANTIES OR CONDITIONS OF ANY KIND, either express or implied.
 * See the License for the specific language governing permissions and
 * limitations under the License.
 */

#include <jni.h>

#include <realm/string_data.hpp>
#include <realm/unicode.hpp>

#include "mem_usage.hpp"
#include "util.hpp"

using std::string;

//#define USE_VLD
#if defined(_MSC_VER) && defined(_DEBUG) && defined(USE_VLD)
    #include "C:\\Program Files (x86)\\Visual Leak Detector\\include\\vld.h"
#endif

const string TABLE_PREFIX("class_");


JNIEXPORT jint JNICALL JNI_OnLoad(JavaVM* vm, void*)
{
    JNIEnv* env;
    if (vm->GetEnv((void **) &env, JNI_VERSION_1_6) != JNI_OK) {
        return JNI_ERR;
    }
    else {
        g_vm = vm;
        // Loading classes and constructors for later use - used by box typed fields and a few methods' return value
        java_lang_long        = GetClass(env, "java/lang/Long");
        java_lang_long_init   = env->GetMethodID(java_lang_long, "<init>", "(J)V");
        java_lang_float       = GetClass(env, "java/lang/Float");
        java_lang_float_init  = env->GetMethodID(java_lang_float, "<init>", "(F)V");
        java_lang_double      = GetClass(env, "java/lang/Double");
        java_lang_string      = GetClass(env, "java/lang/String");
        java_lang_double_init = env->GetMethodID(java_lang_double, "<init>", "(D)V");
        java_util_date        = GetClass(env, "java/util/Date");
        java_util_date_init   = env->GetMethodID(java_util_date, "<init>", "(J)V");
    }

    return JNI_VERSION_1_6;
}

JNIEXPORT void JNI_OnUnload(JavaVM* vm, void*)
{
    JNIEnv* env;
    if (vm->GetEnv((void **) &env, JNI_VERSION_1_6) != JNI_OK) {
        return;
    }
    else {
        env->DeleteGlobalRef(java_lang_long);
        env->DeleteGlobalRef(java_lang_float);
        env->DeleteGlobalRef(java_lang_double);
<<<<<<< HEAD
        env->DeleteGlobalRef(java_util_date);
=======
        env->DeleteGlobalRef(java_lang_string);
>>>>>>> 53aa306b
    }
}


JNIEXPORT jlong JNICALL Java_io_realm_internal_Util_nativeGetMemUsage(JNIEnv*, jclass)
{
    return GetMemUsage();
}

JNIEXPORT jstring JNICALL Java_io_realm_internal_Util_nativeGetTablePrefix(
    JNIEnv* env, jclass)
{
    realm::StringData sd(TABLE_PREFIX);
    return to_jstring(env, sd);
}<|MERGE_RESOLUTION|>--- conflicted
+++ resolved
@@ -65,11 +65,8 @@
         env->DeleteGlobalRef(java_lang_long);
         env->DeleteGlobalRef(java_lang_float);
         env->DeleteGlobalRef(java_lang_double);
-<<<<<<< HEAD
         env->DeleteGlobalRef(java_util_date);
-=======
         env->DeleteGlobalRef(java_lang_string);
->>>>>>> 53aa306b
     }
 }
 
