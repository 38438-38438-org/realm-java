0.83
 * BREAKING CHANGE: Database file format update. The Realm file created by this version cannot be used by previous versions of Realm.
 * BREAKING CHANGE: Removed deprecated methods and constructors from the Realm class.
<<<<<<< HEAD
 * Add support for x86_64.
=======
  * Fixed an issue where opening the same Realm file on two Looper threads could potentially lead to an IllegalStateException being thrown.
>>>>>>> 3ad29f3e
 * Opening a Realm file from one thread will no longer be blocked by a write transaction from another thread.
 * Fixed an issue preventing the call of listeners on refresh().

0.82.2
 * Fixed a bug which might cause failure when loading the native library.
 * Fixed a bug which might trigger a timeout in Context.finalize().
 * Fixed a bug which might cause RealmObject.isValid() to throw an exception if the object is deleted.
 * Updated Realm core to version 0.89.9
   - Fixed a potential stack overflow issue which might cause a crash when encryption was used.
   - Embedded crypto functions into Realm dynamic lib to avoid random issues on some devices.
   - Throw RealmEncryptionNotSupportedException if the device doesn't support Realm encryption. At least one device type (HTC One X) contains system bugs that prevents Realm's encryption from functioning properly. This is now detected, and an exception is thrown when trying to open/create an encrypted Realm file. It's up to the application to catch this and decide if it's OK to proceed without encryption instead.

0.82.1
 * Fixed a bug where using the wrong encryption key first caused the right key to be seen as invalid.
 * Fixed a bug where String fields were ignored when updating objects from JSON with null values.
 * Fixed a bug when calling System.exit(0), the process might hang.

0.82
 * BREAKING CHANGE: Fields with annotation @PrimaryKey are indexed automatically now. Older schemas require a migration.
 * RealmConfiguration.setModules() now accept ignore null values which Realm.getDefaultModule() might return.
 * Trying to access a deleted Realm object throw throws a proper IllegalStateException.
 * Added in-memory Realm support.
 * Closing realm on another thread different from where it was created now throws an exception.
 * Realm will now throw a RealmError when Realm's underlying storage engine encounters an unrecoverable error.
 * @Index annotation can also be applied to byte/short/int/long/boolean/Date now.
 * Fixed a bug where RealmQuery objects are prematurely garbage collected.
 * Removed RealmQuery.between() for link queries.

0.81.1
 * Fixed memory leak causing Realm to never release Realm objects.

0.81
 * Introduced RealmModules for working with custom schemas in libraries and apps.
 * Introduced Realm.getDefaultInstance(), Realm.setDefaultInstance(RealmConfiguration) and Realm.getInstance(RealmConfiguration).
 * Deprecated most constructors. They have been been replaced by Realm.getInstance(RealmConfiguration) and Realm.getDefaultInstance().
 * Deprecated Realm.migrateRealmAtPath(). It has been replaced by Realm.migrateRealm(RealmConfiguration).
 * Deprecated Realm.deleteFile(). It has been replaced by Realm.deleteRealm(RealmConfiguration).
 * Deprecated Realm.compactFile(). It has been replaced by Realm.compactRealm(RealmConfiguration).
 * RealmList.add(), RealmList.addAt() and RealmList.set() now copy standalone objects transparently into Realm.
 * Realm now works with Kotlin (M12+). (thanks @cypressious)
 * Fixed a performance regression introduced in 0.80.3 occurring during the validation of the Realm schema.
 * Added a check to give a better error message when null is used as value for a primary key.
 * Fixed unchecked cast warnings when building with Realm.
 * Cleaned up examples (remove old test project).
 * Added checking for missing generic type in RealmList fields in annotation processor.

0.80.3
 * Calling Realm.copyToRealmOrUpdate() with an object with a null primary key now throws a proper exception.
 * Fixed a bug making it impossible to open Realms created by Realm-Cocoa if a model had a primary key defined.
 * Trying to using Realm.copyToRealmOrUpdate() with an object with a null primary key now throws a proper exception.
 * RealmChangedListener now also gets called on the same thread that did the commit.
 * Fixed bug where Realm.createOrUpdateWithJson() reset Date and Binary data to default values if not found in the JSON output.
 * Fixed a memory leak when using RealmBaseAdapter.
 * RealmBaseAdapter now allow RealmResults to be null (thanks @zaki50).
 * Fixed a bug where a change to a model class (RealmList<A> to RealmList<B>) would not throw a RealmMigrationNeededException.
 * Fixed a bug where setting multiple RealmLists didn't remove the previously added objects.
 * Solved ConcurrentModificationException thrown when addChangeListener/removeChangeListener got called in the onChange. (thanks @beeender)
 * Fixed duplicated listeners in the same realm instance. Trying to add duplicated listeners is ignored now. (thanks @beeender)

0.80.2
 * Trying to use Realm.copyToRealmOrUpdate() with an object with a null primary key now throws a proper exception.
 * RealmMigrationNeedException can now return the path to the Realm that needs to be migrated.
 * Fixed bug where creating a Realm instance with a hashcode collision no longer returned the wrong Realm instance.
 * Updated Realm Core to version 0.89.2
   - fixed bug causing a crash when opening an encrypted Realm file on ARM64 devices.

0.80.1
 * Realm.createOrUpdateWithJson() no longer resets fields to their default value if they are not found in the JSON input.
 * Realm.compactRealmFile() now uses Realm Core's compact() method which is more failure resilient.
 * Realm.copyToRealm() now correctly handles referenced child objects that are already in the Realm.
 * The ARM64 binary is now properly a part of the Eclipse distribution package.
 * A RealmMigrationExceptionNeeded is now properly thrown if @Index and @PrimaryKey are not set correctly during a migration.
 * Fixed bug causing Realms to be cached even though they failed to open correctly.
 * Added Realm.deleteRealmFile(File) method.
 * Fixed bug causing queries to fail if multiple Realms has different field ordering.
 * Fixed bug when using Realm.copyToRealm() with a primary key could crash if default value was already used in the Realm.
 * Updated Realm Core to version 0.89.0
   - improved performance for sorting RealmResults.
   - improved performance for refreshing a Realm after inserting or modifying strings or binary data.
   - fixed bug causing incorrect result when querying indexed fields.
   - fixed bug causing corruption of string index when deleting an object where there are duplicate values for the indexed field.
   - fixed bug causing a crash after compacting the Realm file.
 * Added RealmQuery.isNull() and RealmQuery.isNotNull() for querying relationships.
 * Fixed a potential NPE in the RealmList constructor.

0.80
* Queries on relationships can be case sensitive.
* Fixed bug when importing JSONObjects containing NULL values.
* Fixed crash when trying to remove last element of a RealmList.
* Fixed bug crashing annotation processor when using "name" in model classes for RealmObject references
* Fixed problem occurring when opening an encrypted Realm with two different instances of the same key.
* Version checker no longer reports that updates are available when latest version is used.
* Added support for static fields in RealmObjects.
* Realm.writeEncryptedCopyTo() has been reenabled.

0.79.1
 * copyToRealm() no longer crashes on cyclic data structures.
 * Fixed potential crash when using copyToRealmOrUpdate with an object graph containing a mix of elements with and without primary keys.

0.79
 * Added support for ARM64.
 * Added RealmQuery.not() to negate a query condition.
 * Made the native libraries much smaller. Arm went from 1.8MB to 800KB.
 * Better error reporting when trying to create or open a Realm file fails.
 * Improved error reporting in case of missing accessors in model classes.
 * Re-enabled RealmResults.remove(index) and RealmResults.removeLast().
 * Primary keys are now supported through the @PrimaryKey annotation.
 * Added copyToRealmOrUpdate() and createOrUpdateFromJson() methods, that works for models with primary keys.
 * Fixed error when instantiating a Realm with the wrong key.
 * Throw an exception if deleteRealmFile() is called when there is an open instance of the Realm.
 * Made migrations and compression methods synchronised.
 * Removed methods deprecated in 0.76. Now Realm.allObjectsSorted() and RealmQuery.findAllSorted() need to be used instead.
 * Reimplemented Realm.allObjectSorted() for better performance.

0.78
 * Added proper support for encryption. Encryption support is now included by default. Keys are now 64 bytes long.
 * Added support to write an encrypted copy of a Realm.
 * Realm no longer incorrectly warns that an instance has been closed too many times.
 * Realm now shows a log warning if an instance is being finalized without being closed.
 * Fixed bug causing Realms to be cached during a RealmMigration resulting in invalid realms being returned from Realm.getInstance().
 * Updated core to 0.88.

0.77
 * Added Realm.allObjectsSorted() and RealmQuery.findAllSorted() and extending RealmResults.sort() for multi-field sorting.
 * RealmResults.sort() now has better error reporting.
 * Added more logging capabilities at the JNI level.
 * Added proper encryption support. NOTE: The key has been increased from 32 bytes to 64 bytes (see example).
 * Fixed bug when doing queries on the elements of a RealmList, ie. like Realm.where(Foo.class).getBars().where().equalTo("name").
 * Throw NoSuchMethodError when RealmResults.indexOf() is called, since it's not implemented yet.
 * Added support for standalone objects and custom constructors.
 * Added more precise imports in proxy classes to avoid ambiguous references.
 * Improved handling of empty model classes in the annotation processor
 * Added support for executing a transaction with a closure using Realm.executeTransaction().
 * Fixed bug causing refresh() to be called on background threads with closed Realms.
 * Fixed bug where calling Realm.close() too many times could result in Realm not getting closed at all. This now triggers a log warning.
 * Added RealmObject.isValid() to test if an object is still accessible.
 * Removed deprecated static constructors.
 * Introduced new static constructors based on File instead of Context, allowing to save Realm files in custom locations.
 * RealmList.remove() now properly returns the removed object.
 * Calling realm.close() no longer prevent updates to other open realm instances on the same thread.

0.76.0
 * RealmObjects can now be imported using JSON.
 * Gradle wrapper updated to support Android Studio 1.0.
 * Bug fixed in RealmObject.equals() so it now correctly compares two objects from the same Realm.
 * Realm class is now marked as final.
 * Replaced concurrency example with a better thread example.
 * Allow to add/remove RealmChangeListeners in RealmChangeListeners.
 * Upgrading to core 0.87.0 (encryption support, API changes).
 * Bug fixed in Realm crashing for receiving notifications after close().
 * Close the Realm instance after migrations.
 * Added a check to deny the writing of objects outside of a transaction.

0.75.1 (03 December 2014)
  * Changing sort to be an in-place method.
  * Renaming SORT_ORDER_DECENDING to SORT_ORDER_DESCENDING.
  * Adding sorting functionality to allObjects() and findAll().
  * Bug fixed: when querying a date column with equalTo(), it would act as lessThan()

0.75.0 (28 Nov 2014)
  * Realm now implements Closeable, allowing better cleanup of native resources
  * Adding writeCopyTo() and compactRealmFile() to write and compact a Realm to a new file.
  * RealmObject.toString(), equals() and hashCode() now support models with cyclic references.
  * RealmResults.iterator() and listIterator() now correctly iterates the results when using remove().
  * Bug fixed in Exception text when field names was not matching the database
  * Bug fixed so Realm no longer throws an Exception when removing the last object
  * Bug fixed in RealmResults which prevented sub-querying
  * The Date type does not support millisecond resolution, and dates before 1901-12-13
    and dates after 2038-01-19 are not supported on 32 bit systems
  * Fixed bug so Realm no longer throws an Exception when removing the last object
  * Bug fixed in RealmResults which prevented subquerying
  
0.74.0 (19 Nov 2014)
  * Added support for more field/accessors naming conventions
  * Allow static methods in model classes
  * An exception will now be thrown if you try to move Realm, RealmResults or RealmObject between threads.
  * Fixed a bug in the calculation of the maximum of date field in a RealmResults
  * Adding case sensitive versions of string comparison operators equalTo and notEqualTo
  * Adding where() to RealmList to initiate queries
  * Updated core to 0.86.0, fixing a bug in cancelling an empty transaction, and major query speedups with floats/doubles
  * Consistent handling of UTF-8 strings
  * removeFromRealm() now calls moveLastOver() which is faster and more reliable when deleting multiple objects
  * Added verification of fields names in queries with links.
  * Added exception for queries with invalid field name

0.73.1 (05 Nov 2014)
  * Fixed a bug that would send infinite notifications in some instances

0.73.0 (04 Nov 2014)
  * Fixed a bug not allowing queries with more than 1024 conditions
  * Rewritten the notification system. The API did not change but it's now much more reliable
  * Added support for switching auto-refresh on and off (Realm.setAutoRefresh)
  * Added RealmBaseAdapter and an example using it
  * Added deleteFromRealm() method to RealmObject

0.72.0 (27 Oct 2014)
  * Extended sorting support to more types: boolean, byte, short, int, long, float, double, Date, and String
    fields are now supported
  * Better support for Java 7 and 8 in the annotations processor
  * Better support for the Eclipse annotations processor
  * Added Eclipse support to the distribution folder
  * Added Realm.cancelTransaction() to cancel/abort/rollback a write transaction
  * Faster implementation of RealmQuery.findFirst()
  * Upgraded core to 0.85.1 (deep copying of strings in queries; preparation for link queries)
  * Added support for link queries in the form realm.where(Owner.class).equalTo("cat.age", 12).findAll()

0.71.0 (07 Oct 2014)
  * Simplified the release artifact to a single Jar file
  * Added support for Eclipse
  * Added support for deploying to Maven
  * Throw exception if nested write transactions are used (it's not allowed)
  * Javadoc updated
  * Fixed bug in RealmResults: https://github.com/realm/realm-java/issues/453
  * New annotation @Index to add search index to a field (currently only supporting String fields)
  * Made the annotations processor more verbose and strict
  * Adding RealmQuery.count() method
  * Added a new example about concurrency
  * Upgrading to core 0.84.0

0.70.1 (30 Sep 2014)
  * Enable unit testing for the realm project
  * Fixed handling of camel-cased field names

0.70.0 (29 Sep 2014)
  * This is the first public beta release<|MERGE_RESOLUTION|>--- conflicted
+++ resolved
@@ -1,11 +1,8 @@
 0.83
  * BREAKING CHANGE: Database file format update. The Realm file created by this version cannot be used by previous versions of Realm.
  * BREAKING CHANGE: Removed deprecated methods and constructors from the Realm class.
-<<<<<<< HEAD
  * Add support for x86_64.
-=======
-  * Fixed an issue where opening the same Realm file on two Looper threads could potentially lead to an IllegalStateException being thrown.
->>>>>>> 3ad29f3e
+ * Fixed an issue where opening the same Realm file on two Looper threads could potentially lead to an IllegalStateException being thrown.
  * Opening a Realm file from one thread will no longer be blocked by a write transaction from another thread.
  * Fixed an issue preventing the call of listeners on refresh().
 
