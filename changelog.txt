--- conflicted
+++ resolved
@@ -1,7 +1,5 @@
 0.81
-<<<<<<< HEAD
  * Realm.compactRealmFile() now also works for encrypted Realms.
-=======
  * Realm.copyToRealm() now correctly handles referenced child objects that are already in the Realm.
  * The ARM64 binary is now properly a part of the Eclipse distribution package.
  * A RealmMigrationExceptionNeeded is now properly thrown if @Index and @PrimaryKey are not set correctly during a migration.
@@ -9,7 +7,6 @@
  * Added Realm.deleteRealmFile(File) method.
  * Fixed bug causing queries to fail if multiple Realms has different field ordering.
  * Fixed bug when using Realm.copyToRealm() with a primary key could crash if default value was already used in the Realm.
->>>>>>> 457993c1
 
 0.80
 * Queries on relationships can be case sensitive.
