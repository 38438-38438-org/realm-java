0.77
 * RealmResults.sort() now has better error reporting.
 * Adding more logging capabilities at the JNI level.
 * Added proper encryption support. NOTE: The key has been increased from 32 bytes to 64 bytes (see example).
 * Fixed bug when doing queries on the elements of a RealmList, ie. like Realm.where(Foo.class).getBars().where().equalTo("name").
 * Throw NoSuchMethodError when RealmResults.indexOf() is called, since it's not implemented yet.
 * Added support for standalone objects and custom constructors.
 * Adding more precise imports in proxy classes to avoid ambiguous references.
 * Improved handling of empty model classes in the annotation processor
 * Added support for executing a transaction with a closure using Realm.executeTransaction().
<<<<<<< HEAD
 * Added RealmObject.isValid() to test if an object is still accessible.
=======
 * Remove deprecated static constructors.
 * Introduce new static constructors based on File instead of Context, allowing to save Realm files in custom locations.
>>>>>>> 199889b6

0.76.0
 * RealmObjects can now be imported using JSON.
 * Gradle wrapper updated to support Android Studio 1.0.
 * Bug fixed in RealmObject.equals() so it now correctly compares two objects from the same Realm.
 * Realm class is now marked as final.
 * Replaced concurrency example with a better thread example.
 * Allow to add/remove RealmChangeListeners in RealmChangeListeners.
 * Upgrading to core 0.87.0 (encryption support, API changes).
 * Bug fixed in Realm crashing for receiving notifications after close().
 * Close the Realm instance after migrations.
 * Added a check to deny the writing of objects outside of a transaction.

0.75.1 (03 December 2014)
  * Changing sort to be an in-place method.
  * Renaming SORT_ORDER_DECENDING to SORT_ORDER_DESCENDING.
  * Adding sorting functionality to allObjects() and findAll().
  * Bug fixed: when querying a date column with equalTo(), it would act as lessThan()

0.75.0 (28 Nov 2014)
  * Realm now implements Closeable, allowing better cleanup of native resources
  * Adding writeCopyTo() and compactRealmFile() to write and compact a Realm to a new file.
  * RealmObject.toString(), equals() and hashCode() now support models with cyclic references.
  * RealmResults.iterator() and listIterator() now correctly iterates the results when using remove().
  * Bug fixed in Exception text when field names was not matching the database
  * Bug fixed so Realm no longer throws an Exception when removing the last object
  * Bug fixed in RealmResults which prevented sub-querying
  * The Date type does not support millisecond resolution, and dates before 1900-12-13
    and dates after 2038-01-19 are not supported on 32 bit systems
  * Fixed bug so Realm no longer throws an Exception when removing the last object
  * Bug fixed in RealmResults which prevented subquerying



0.74.0 (19 Nov 2014)
  * Added support for more field/accessors naming conventions
  * Allow static methods in model classes
  * An exception will now be thrown if you try to move Realm, RealmResults or RealmObject between threads.
  * Fixed a bug in the calculation of the maximum of date field in a RealmResults
  * Adding case sensitive versions of string comparison operators equalTo and notEqualTo
  * Adding where() to RealmList to initiate queries
  * Updated core to 0.86.0, fixing a bug in cancelling an empty transaction, and major query speedups with floats/doubles
  * Consistent handling of UTF-8 strings
  * removeFromRealm() now calls moveLastOver() which is faster and more reliable when deleting multiple objects
  * Added verification of fields names in queries with links.
  * Added exception for queries with invalid field name

0.73.1 (05 Nov 2014)
  * Fixed a bug that would send infinite notifications in some instances

0.73.0 (04 Nov 2014)
  * Fixed a bug not allowing queries with more than 1024 conditions
  * Rewritten the notification system. The API did not change but it's now much more reliable
  * Added support for switching auto-refresh on and off (Realm.setAutoRefresh)
  * Added RealmBaseAdapter and an example using it
  * Added deleteFromRealm() method to RealmObject

0.72.0 (27 Oct 2014)
  * Extended sorting support to more types: boolean, byte, short, int, long, float, double, Date, and String
    fields are now supported
  * Better support for Java 7 and 8 in the annotations processor
  * Better support for the Eclipse annotations processor
  * Added Eclipse support to the distribution folder
  * Added Realm.cancelTransaction() to cancel/abort/rollback a write transaction
  * Faster implementation of RealmQuery.findFirst()
  * Upgraded core to 0.85.1 (deep copying of strings in queries; preparation for link queries)
  * Added support for link queries in the form realm.where(Owner.class).equalTo("cat.age", 12).findAll()

0.71.0 (07 Oct 2014)
  * Simplified the release artifact to a single Jar file
  * Added support for Eclipse
  * Added support for deploying to Maven
  * Throw exception if nested write transactions are used (it's not allowed)
  * Javadoc updated
  * Fixed bug in RealmResults: https://github.com/realm/realm-java/issues/453
  * New annotation @Index to add search index to a field (currently only supporting String fields)
  * Made the annotations processor more verbose and strict
  * Adding RealmQuery.count() method
  * Added a new example about concurrency
  * Upgrading to core 0.84.0

0.70.1 (30 Sep 2014)
  * Enable unit testing for the realm project
  * Fixed handling of camel-cased field names

0.70.0 (29 Sep 2014)
  * This is the first public beta release<|MERGE_RESOLUTION|>--- conflicted
+++ resolved
@@ -8,12 +8,9 @@
  * Adding more precise imports in proxy classes to avoid ambiguous references.
  * Improved handling of empty model classes in the annotation processor
  * Added support for executing a transaction with a closure using Realm.executeTransaction().
-<<<<<<< HEAD
  * Added RealmObject.isValid() to test if an object is still accessible.
-=======
  * Remove deprecated static constructors.
  * Introduce new static constructors based on File instead of Context, allowing to save Realm files in custom locations.
->>>>>>> 199889b6
 
 0.76.0
  * RealmObjects can now be imported using JSON.
