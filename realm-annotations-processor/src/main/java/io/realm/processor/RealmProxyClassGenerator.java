/*
 * Copyright 2014 Realm Inc.
 *
 * Licensed under the Apache License, Version 2.0 (the "License");
 * you may not use this file except in compliance with the License.
 * You may obtain a copy of the License at
 *
 * http://www.apache.org/licenses/LICENSE-2.0
 *
 * Unless required by applicable law or agreed to in writing, software
 * distributed under the License is distributed on an "AS IS" BASIS,
 * WITHOUT WARRANTIES OR CONDITIONS OF ANY KIND, either express or implied.
 * See the License for the specific language governing permissions and
 * limitations under the License.
 */

package io.realm.processor;

import com.squareup.javawriter.JavaWriter;

import java.io.BufferedWriter;
import java.io.IOException;
<<<<<<< HEAD
import java.util.ArrayList;
import java.util.EnumSet;
import java.util.HashMap;
import java.util.List;
import java.util.ListIterator;
import java.util.Map;
=======
import java.lang.Override;
import java.lang.String;
import java.util.ArrayList;
import java.util.Arrays;
import java.util.Collections;
import java.util.Comparator;
import java.util.EnumSet;
import java.util.HashMap;
import java.util.HashSet;
import java.util.List;
import java.util.ListIterator;
import java.util.Map;
import java.util.Set;
>>>>>>> 1ad9c317

import javax.annotation.processing.ProcessingEnvironment;
import javax.lang.model.element.Modifier;
import javax.lang.model.element.VariableElement;
import javax.lang.model.type.DeclaredType;
import javax.lang.model.type.TypeMirror;
import javax.lang.model.util.Elements;
import javax.lang.model.util.Types;
import javax.tools.JavaFileObject;

public class RealmProxyClassGenerator {
    private ProcessingEnvironment processingEnvironment;
    private String className;
    private String packageName;
    private List<VariableElement> fields = new ArrayList<VariableElement>();
    private Map<String, String> getters = new HashMap<String, String>();
    private Map<String, String> setters = new HashMap<String, String>();
    private List<VariableElement> fieldsToIndex;
    private VariableElement primaryKey;
    private static final String REALM_PACKAGE_NAME = "io.realm";
    private static final String TABLE_PREFIX = "class_";
    private static final String PROXY_SUFFIX = "RealmProxy";

<<<<<<< HEAD
    // Class metadata for generating proxy classes
=======
>>>>>>> 1ad9c317
    private Elements elementUtils;
    private Types typeUtils;
    private TypeMirror realmObject;
    private DeclaredType realmList;

    public RealmProxyClassGenerator(ProcessingEnvironment processingEnvironment,
                                    String className, String packageName,
                                    List<VariableElement> fields,
                                    Map<String, String> getters, Map<String, String> setters,
                                    List<VariableElement> fieldsToIndex,
                                    VariableElement primaryKey) {
        this.processingEnvironment = processingEnvironment;
        this.className = className;
        this.packageName = packageName;
        this.fields = fields;
        this.getters = getters;
        this.setters = setters;
        this.fieldsToIndex = fieldsToIndex;
        this.primaryKey = primaryKey;
    }

    private static final Map<String, String> JAVA_TO_REALM_TYPES;

    static {
        JAVA_TO_REALM_TYPES = new HashMap<String, String>();
        JAVA_TO_REALM_TYPES.put("byte", "Long");
        JAVA_TO_REALM_TYPES.put("short", "Long");
        JAVA_TO_REALM_TYPES.put("int", "Long");
        JAVA_TO_REALM_TYPES.put("long", "Long");
        JAVA_TO_REALM_TYPES.put("float", "Float");
        JAVA_TO_REALM_TYPES.put("double", "Double");
        JAVA_TO_REALM_TYPES.put("boolean", "Boolean");
        JAVA_TO_REALM_TYPES.put("Byte", "Long");
        JAVA_TO_REALM_TYPES.put("Short", "Long");
        JAVA_TO_REALM_TYPES.put("Integer", "Long");
        JAVA_TO_REALM_TYPES.put("Long", "Long");
        JAVA_TO_REALM_TYPES.put("Float", "Float");
        JAVA_TO_REALM_TYPES.put("Double", "Double");
        JAVA_TO_REALM_TYPES.put("Boolean", "Boolean");
        JAVA_TO_REALM_TYPES.put("java.lang.String", "String");
        JAVA_TO_REALM_TYPES.put("java.util.Date", "Date");
        JAVA_TO_REALM_TYPES.put("byte[]", "BinaryByteArray");
        // TODO: add support for char and Char
    }

    private static final Set<String> NULLABLE_JAVA_TYPES; // Types in this array are guarded by if != null for copy methods

    static {
        NULLABLE_JAVA_TYPES = new HashSet<String>();
        NULLABLE_JAVA_TYPES.add("java.util.Date");
    }

    private static final Map<String, String> JAVA_TO_COLUMN_TYPES;

    static {
        JAVA_TO_COLUMN_TYPES = new HashMap<String, String>();
        JAVA_TO_COLUMN_TYPES.put("byte", "ColumnType.INTEGER");
        JAVA_TO_COLUMN_TYPES.put("short", "ColumnType.INTEGER");
        JAVA_TO_COLUMN_TYPES.put("int", "ColumnType.INTEGER");
        JAVA_TO_COLUMN_TYPES.put("long", "ColumnType.INTEGER");
        JAVA_TO_COLUMN_TYPES.put("float", "ColumnType.FLOAT");
        JAVA_TO_COLUMN_TYPES.put("double", "ColumnType.DOUBLE");
        JAVA_TO_COLUMN_TYPES.put("boolean", "ColumnType.BOOLEAN");
        JAVA_TO_COLUMN_TYPES.put("Byte", "ColumnType.INTEGER");
        JAVA_TO_COLUMN_TYPES.put("Short", "ColumnType.INTEGER");
        JAVA_TO_COLUMN_TYPES.put("Integer", "ColumnType.INTEGER");
        JAVA_TO_COLUMN_TYPES.put("Long", "ColumnType.INTEGER");
        JAVA_TO_COLUMN_TYPES.put("Float", "ColumnType.FLOAT");
        JAVA_TO_COLUMN_TYPES.put("Double", "ColumnType.DOUBLE");
        JAVA_TO_COLUMN_TYPES.put("Boolean", "ColumnType.BOOLEAN");
        JAVA_TO_COLUMN_TYPES.put("java.lang.String", "ColumnType.STRING");
        JAVA_TO_COLUMN_TYPES.put("java.util.Date", "ColumnType.DATE");
        JAVA_TO_COLUMN_TYPES.put("byte[]", "ColumnType.BINARY");
    }

    private static final Map<String, String> CASTING_TYPES;

    static {
        CASTING_TYPES = new HashMap<String, String>();
        CASTING_TYPES.put("byte", "long");
        CASTING_TYPES.put("short", "long");
        CASTING_TYPES.put("int", "long");
        CASTING_TYPES.put("long", "long");
        CASTING_TYPES.put("float", "float");
        CASTING_TYPES.put("double", "double");
        CASTING_TYPES.put("boolean", "boolean");
        CASTING_TYPES.put("Byte", "long");
        CASTING_TYPES.put("Short", "long");
        CASTING_TYPES.put("Integer", "long");
        CASTING_TYPES.put("Long", "long");
        CASTING_TYPES.put("Float", "float");
        CASTING_TYPES.put("Double", "double");
        CASTING_TYPES.put("Boolean", "boolean");
        CASTING_TYPES.put("java.lang.String", "String");
        CASTING_TYPES.put("java.util.Date", "Date");
        CASTING_TYPES.put("byte[]", "byte[]");
    }

    public void generate() throws IOException, UnsupportedOperationException {
        String qualifiedGeneratedClassName = String.format("%s.%s%s", REALM_PACKAGE_NAME, className, PROXY_SUFFIX);
        JavaFileObject sourceFile = processingEnvironment.getFiler().createSourceFile(qualifiedGeneratedClassName);
        JavaWriter writer = new JavaWriter(new BufferedWriter(sourceFile.openWriter()));

        elementUtils = processingEnvironment.getElementUtils();
        typeUtils = processingEnvironment.getTypeUtils();

        realmObject = elementUtils.getTypeElement("io.realm.RealmObject").asType();
        realmList = typeUtils.getDeclaredType(elementUtils.getTypeElement("io.realm.RealmList"), typeUtils.getWildcardType(null, null));

        // Set source code indent to 4 spaces
        writer.setIndent("    ");

        writer.emitPackage(REALM_PACKAGE_NAME)
                .emitEmptyLine();

        ArrayList<String> imports = new ArrayList<String>();
        imports.add("android.util.JsonReader");
        imports.add("android.util.JsonToken");
        imports.add("io.realm.RealmObject");
        imports.add("io.realm.internal.ColumnType");
        imports.add("io.realm.internal.Table");
        imports.add("io.realm.internal.ImplicitTransaction");
        imports.add("io.realm.internal.LinkView");
        imports.add("io.realm.internal.android.JsonUtils");
        imports.add("java.io.IOException");
        imports.add("java.util.List");
        imports.add("java.util.Arrays");
        imports.add("java.util.Date");
        imports.add("java.util.Map");
        imports.add("java.util.HashMap");
        imports.add("org.json.JSONObject");
        imports.add("org.json.JSONException");
        imports.add("org.json.JSONArray");
        imports.add(String.format("%s.%s", packageName, className));

        for (VariableElement field : fields) {
            String fieldTypeName = "";
            if (typeUtils.isAssignable(field.asType(), realmObject)) { // Links
                fieldTypeName = field.asType().toString();
            } else if (typeUtils.isAssignable(field.asType(), realmList)) { // LinkLists
                fieldTypeName = ((DeclaredType) field.asType()).getTypeArguments().get(0).toString();
            }
            if (fieldTypeName != "" && !imports.contains(fieldTypeName)) {
                imports.add(fieldTypeName);
            }
        }
        Collections.sort(imports);
        writer.emitImports(imports);
        writer.emitEmptyLine();

        // Begin the class definition
        writer.beginType(
                qualifiedGeneratedClassName, // full qualified name of the item to generate
                "class",                     // the type of the item
                EnumSet.of(Modifier.PUBLIC), // modifiers to apply
                className)                   // class to extend
                .emitEmptyLine();

        emitAccessors(writer);
        emitInitTableMethod(writer);
        emitValidateTableMethod(writer);
        emitGetFieldNamesMethod(writer);
<<<<<<< HEAD
        emitToStringMethod(writer);
        emitHashCodeMethod(writer);
=======
        emitPopulateUsingJsonObjectMethod(writer);
        emitPopulateUsingJsonStreamMethod(writer);
        emitCopyToRealmMethod(writer);
        emitToStringMethod(writer);
        emitHashcodeMethod(writer);
>>>>>>> 1ad9c317
        emitEqualsMethod(writer);

        // End the class definition
        writer.endType();
        writer.close();
    }

    private void emitAccessors(JavaWriter writer) throws IOException {
<<<<<<< HEAD
=======
        // Accessors
>>>>>>> 1ad9c317
        for (VariableElement field : fields) {
            String fieldName = field.getSimpleName().toString();
            String fieldTypeCanonicalName = field.asType().toString();

            if (JAVA_TO_REALM_TYPES.containsKey(fieldTypeCanonicalName)) {
                /**
                 * Primitives and boxed types
                 */
                String realmType = JAVA_TO_REALM_TYPES.get(fieldTypeCanonicalName);
                String castingType = CASTING_TYPES.get(fieldTypeCanonicalName);

                // Getter
                writer.emitAnnotation("Override");
                writer.beginMethod(fieldTypeCanonicalName, getters.get(fieldName), EnumSet.of(Modifier.PUBLIC));
                writer.emitStatement(
                        "realm.checkIfValid()"
                );
                writer.emitStatement(
                        "return (%s) row.get%s(Realm.columnIndices.get(\"%s\").get(\"%s\"))",
                        fieldTypeCanonicalName, realmType, className, fieldName);
                writer.endMethod();
                writer.emitEmptyLine();

                // Setter
                writer.emitAnnotation("Override");
                writer.beginMethod("void", setters.get(fieldName), EnumSet.of(Modifier.PUBLIC), fieldTypeCanonicalName, "value");
                writer.emitStatement(
                        "realm.checkIfValid()"
                );
                writer.emitStatement(
                        "row.set%s(Realm.columnIndices.get(\"%s\").get(\"%s\"), (%s) value)",
                        realmType, className, fieldName, castingType);
                writer.endMethod();
            } else if (typeUtils.isAssignable(field.asType(), realmObject)) {
                /**
                 * Links
                 */

                // Getter
                writer.emitAnnotation("Override");
                writer.beginMethod(fieldTypeCanonicalName, getters.get(fieldName), EnumSet.of(Modifier.PUBLIC));
                writer.beginControlFlow("if (row.isNullLink(Realm.columnIndices.get(\"%s\").get(\"%s\")))", className, fieldName);
                writer.emitStatement("return null");
                writer.endControlFlow();
                writer.emitStatement(
                        "return realm.get(%s.class, row.getLink(Realm.columnIndices.get(\"%s\").get(\"%s\")))",
                        fieldTypeCanonicalName, className, fieldName);
                writer.endMethod();
                writer.emitEmptyLine();

                // Setter
                writer.emitAnnotation("Override");
                writer.beginMethod("void", setters.get(fieldName), EnumSet.of(Modifier.PUBLIC), fieldTypeCanonicalName, "value");
                writer.beginControlFlow("if (value == null)");
                writer.emitStatement("row.nullifyLink(Realm.columnIndices.get(\"%s\").get(\"%s\"))", className, fieldName);
                writer.emitStatement("return");
                writer.endControlFlow();
                writer.emitStatement("row.setLink(Realm.columnIndices.get(\"%s\").get(\"%s\"), value.row.getIndex())", className, fieldName);
                writer.endMethod();
            } else if (typeUtils.isAssignable(field.asType(), realmList)) {
                /**
                 * LinkLists
                 */
                String genericType = getGenericType(field);

                // Getter
                writer.emitAnnotation("Override");
                writer.beginMethod(fieldTypeCanonicalName, getters.get(fieldName), EnumSet.of(Modifier.PUBLIC));
                writer.emitStatement(
                        "return new RealmList<%s>(%s.class, row.getLinkList(Realm.columnIndices.get(\"%s\").get(\"%s\")), realm)",
                        genericType, genericType, className, fieldName);
                writer.endMethod();
                writer.emitEmptyLine();

                // Setter
                writer.emitAnnotation("Override");
                writer.beginMethod("void", setters.get(fieldName), EnumSet.of(Modifier.PUBLIC), fieldTypeCanonicalName, "value");
                writer.emitStatement("LinkView links = row.getLinkList(Realm.columnIndices.get(\"%s\").get(\"%s\"))", className, fieldName);
                writer.beginControlFlow("if (value == null)");
                writer.emitStatement("return"); // TODO: delete all the links instead
                writer.endControlFlow();
                writer.beginControlFlow("for (RealmObject linkedObject : (RealmList<? extends RealmObject>) value)");
                writer.emitStatement("links.add(linkedObject.row.getIndex())");
                writer.endControlFlow();
                writer.endMethod();
            } else {
                throw new UnsupportedOperationException(
                        String.format("Type %s of field %s is not supported", fieldTypeCanonicalName, fieldName));
            }
            writer.emitEmptyLine();
        }
    }

    private void emitInitTableMethod(JavaWriter writer) throws IOException {
        writer.beginMethod(
                "Table", // Return type
                "initTable", // Method name
                EnumSet.of(Modifier.PUBLIC, Modifier.STATIC), // Modifiers
                "ImplicitTransaction", "transaction"); // Argument type & argument name

        writer.beginControlFlow("if(!transaction.hasTable(\"" + TABLE_PREFIX + this.className + "\"))");
        writer.emitStatement("Table table = transaction.getTable(\"%s%s\")", TABLE_PREFIX, this.className);

        // For each field generate corresponding table index constant
        for (VariableElement field : fields) {
            String fieldName = field.getSimpleName().toString();
            String fieldTypeCanonicalName = field.asType().toString();
            String fieldTypeSimpleName = getFieldTypeSimpleName(field);

            if (JAVA_TO_REALM_TYPES.containsKey(fieldTypeCanonicalName)) {
                writer.emitStatement("table.addColumn(%s, \"%s\")",
                        JAVA_TO_COLUMN_TYPES.get(fieldTypeCanonicalName),
                        fieldName);
            } else if (typeUtils.isAssignable(field.asType(), realmObject)) {
                writer.beginControlFlow("if (!transaction.hasTable(\"%s%s\"))", TABLE_PREFIX, fieldTypeSimpleName);
                writer.emitStatement("%s%s.initTable(transaction)", fieldTypeSimpleName, PROXY_SUFFIX);
                writer.endControlFlow();
                writer.emitStatement("table.addColumnLink(ColumnType.LINK, \"%s\", transaction.getTable(\"%s%s\"))",
                        fieldName, TABLE_PREFIX, fieldTypeSimpleName);
            } else if (typeUtils.isAssignable(field.asType(), realmList)) {
                String genericType = getGenericType(field);
                writer.beginControlFlow("if (!transaction.hasTable(\"%s%s\"))", TABLE_PREFIX, genericType);
                writer.emitStatement("%s%s.initTable(transaction)", genericType, PROXY_SUFFIX);
                writer.endControlFlow();
                writer.emitStatement("table.addColumnLink(ColumnType.LINK_LIST, \"%s\", transaction.getTable(\"%s%s\"))",
                        fieldName, TABLE_PREFIX, genericType);
            }
        }

        for (VariableElement field : fieldsToIndex) {
            String fieldName = field.getSimpleName().toString();
            writer.emitStatement("table.setIndex(table.getColumnIndex(\"%s\"))", fieldName);
        }

        if (primaryKey != null) {
            String fieldName = primaryKey.getSimpleName().toString();
            writer.emitStatement("table.setPrimaryKey(\"%s\")", fieldName);
        } else {
            writer.emitStatement("table.setPrimaryKey(\"\")");
        }

        writer.emitStatement("return table");
        writer.endControlFlow();
        writer.emitStatement("return transaction.getTable(\"%s%s\")", TABLE_PREFIX, this.className);
        writer.endMethod();
        writer.emitEmptyLine();
    }

    private void emitValidateTableMethod(JavaWriter writer) throws IOException {
        writer.beginMethod(
                "void", // Return type
                "validateTable", // Method name
                EnumSet.of(Modifier.PUBLIC, Modifier.STATIC), // Modifiers
                "ImplicitTransaction", "transaction"); // Argument type & argument name

        writer.beginControlFlow("if(transaction.hasTable(\"" + TABLE_PREFIX + this.className + "\"))");
        writer.emitStatement("Table table = transaction.getTable(\"%s%s\")", TABLE_PREFIX, this.className);

        // verify number of columns
        writer.beginControlFlow("if(table.getColumnCount() != " + fields.size() + ")");
        writer.emitStatement("throw new IllegalStateException(\"Column count does not match\")");
        writer.endControlFlow();

        // create type dictionary for lookup
        writer.emitStatement("Map<String, ColumnType> columnTypes = new HashMap<String, ColumnType>()");
        writer.beginControlFlow("for(long i = 0; i < " + fields.size() + "; i++)");
        writer.emitStatement("columnTypes.put(table.getColumnName(i), table.getColumnType(i))");
        writer.endControlFlow();

        // For each field verify there is a corresponding column
        for (VariableElement field : fields) {
            String fieldName = field.getSimpleName().toString();
            String fieldTypeCanonicalName = field.asType().toString();
            String fieldTypeSimpleName = getFieldTypeSimpleName(field);

            if (JAVA_TO_REALM_TYPES.containsKey(fieldTypeCanonicalName)) {
                // make sure types align
                writer.beginControlFlow("if (!columnTypes.containsKey(\"%s\"))", fieldName);
                writer.emitStatement("throw new IllegalStateException(\"Missing column '%s'\")", fieldName);
                writer.endControlFlow();
                writer.beginControlFlow("if (columnTypes.get(\"%s\") != %s)", fieldName, JAVA_TO_COLUMN_TYPES.get(fieldTypeCanonicalName));
                writer.emitStatement("throw new IllegalStateException(\"Invalid type '%s' for column '%s'\")",
                        fieldTypeSimpleName, fieldName);
                writer.endControlFlow();
            } else if (typeUtils.isAssignable(field.asType(), realmObject)) { // Links
                writer.beginControlFlow("if (!columnTypes.containsKey(\"%s\"))", fieldName);
                writer.emitStatement("throw new IllegalStateException(\"Missing column '%s'\")", fieldName);
                writer.endControlFlow();
                writer.beginControlFlow("if (columnTypes.get(\"%s\") != ColumnType.LINK)", fieldName);
                writer.emitStatement("throw new IllegalStateException(\"Invalid type '%s' for column '%s'\")",
                        fieldTypeSimpleName, fieldName);
                writer.endControlFlow();
                writer.beginControlFlow("if (!transaction.hasTable(\"%s%s\"))", TABLE_PREFIX, fieldTypeSimpleName);
                writer.emitStatement("throw new IllegalStateException(\"Missing table '%s%s' for column '%s'\")",
                        TABLE_PREFIX, fieldTypeSimpleName, fieldName);
                writer.endControlFlow();
                // TODO: Replace with a proper comparison
//                writer.emitStatement("Table table_%d = transaction.getTable(\"%s%s\")", columnNumber, TABLE_PREFIX, fieldTypeName);
//                writer.beginControlFlow("if (table.getLinkTarget(%d).equals(table_%d))", columnNumber, columnNumber);
//                writer.emitStatement("throw new IllegalStateException(\"Mismatching link tables for column '%s'\")",
//                        fieldName);
//                writer.endControlFlow();
            } else if (typeUtils.isAssignable(field.asType(), realmList)) { // Link Lists
                String genericType = getGenericType(field);
                writer.beginControlFlow("if(!columnTypes.containsKey(\"%s\"))", fieldName);
                writer.emitStatement("throw new IllegalStateException(\"Missing column '%s'\")", fieldName);
                writer.endControlFlow();
                writer.beginControlFlow("if(columnTypes.get(\"%s\") != ColumnType.LINK_LIST)", fieldName);
                writer.emitStatement("throw new IllegalStateException(\"Invalid type '%s' for column '%s'\")",
                        genericType, fieldName);
                writer.endControlFlow();
                writer.beginControlFlow("if (!transaction.hasTable(\"%s%s\"))", TABLE_PREFIX, genericType);
                writer.emitStatement("throw new IllegalStateException(\"Missing table '%s%s' for column '%s'\")",
                        TABLE_PREFIX, genericType, fieldName);
                writer.endControlFlow();
                // TODO: Replace with a proper comparison
//                writer.emitStatement("Table table_%d = transaction.getTable(\"%s%s\")", columnNumber, TABLE_PREFIX, genericType);
//                writer.beginControlFlow("if (table.getLinkTarget(%d).equals(table_%d))", columnNumber, columnNumber);
//                writer.emitStatement("throw new IllegalStateException(\"Mismatching link list tables for column '%s'\")",
//                        fieldName);
//                writer.endControlFlow();
            }
        }
        writer.endControlFlow();
        writer.endMethod();
        writer.emitEmptyLine();
    }

    private void emitGetFieldNamesMethod(JavaWriter writer) throws IOException {
        writer.beginMethod("List<String>", "getFieldNames", EnumSet.of(Modifier.PUBLIC, Modifier.STATIC));
        List<String> entries = new ArrayList<String>();
        for (VariableElement field : fields) {
            String fieldName = field.getSimpleName().toString();
            entries.add(String.format("\"%s\"", fieldName));
        }
        String statementSection = joinStringList(entries, ", ");
        writer.emitStatement("return Arrays.asList(%s)", statementSection);
        writer.endMethod();
        writer.emitEmptyLine();
    }
<<<<<<< HEAD

=======

    private void emitCopyToRealmMethod(JavaWriter writer) throws IOException {
        writer.beginMethod(
                className, // Return type
                "copyToRealm", // Method name
                EnumSet.of(Modifier.PUBLIC, Modifier.STATIC), // Modifiers
                "Realm", "realm", className, "object"); // Argument type & argument name

        writer.emitStatement("%s realmObject = realm.createObject(%s.class)", className, className);

        for (VariableElement field : fields) {
            String fieldName = field.getSimpleName().toString();
            if (typeUtils.isAssignable(field.asType(), realmObject)) {
                writer
                    .beginControlFlow("if (object.%s() != null)", getters.get(fieldName))
                        .emitStatement("realmObject.%s(%s.copyToRealm(realm, object.%s()))",
                            setters.get(fieldName),
                            getProxyClassSimpleName(field),
                            getters.get(fieldName))
                    .endControlFlow();
            } else if (typeUtils.isAssignable(field.asType(), realmList)) {
                writer
                    .beginControlFlow("if (object.%s() != null)", getters.get(fieldName))
                        .beginControlFlow("for (%s listObj : object.%s())", getGenericType(field), getters.get(fieldName))
                            .emitStatement("realmObject.%s().add(%s.copyToRealm(realm, listObj))",
                                    getters.get(fieldName),
                                    getProxyClassSimpleName(field)
                            )
                        .endControlFlow()
                    .endControlFlow();
            } else {
                boolean wrapInGuard = NULLABLE_JAVA_TYPES.contains(field.asType().toString());
                if (wrapInGuard) writer.beginControlFlow("if (object.%s() != null)", getters.get(fieldName));
                writer.emitStatement("realmObject.%s(object.%s())", setters.get(fieldName), getters.get(fieldName));
                if (wrapInGuard) writer.endControlFlow();
            }
        }

        writer.emitStatement("return realmObject");
        writer.endMethod();
        writer.emitEmptyLine();
    }

>>>>>>> 1ad9c317
    private void emitToStringMethod(JavaWriter writer) throws IOException {
        writer.emitAnnotation("Override");
        writer.beginMethod("String", "toString", EnumSet.of(Modifier.PUBLIC));
        writer.beginControlFlow("if (!isValid())");
        writer.emitStatement("return \"Invalid object\"");
        writer.endControlFlow();
        writer.emitStatement("StringBuilder stringBuilder = new StringBuilder(\"%s = [\")", className);
        for (int i = 0; i < fields.size(); i++) {
            VariableElement field = fields.get(i);
            String fieldName = field.getSimpleName().toString();

            writer.emitStatement("stringBuilder.append(\"{%s:\")", fieldName);
            if (typeUtils.isAssignable(field.asType(), realmObject)) {
                String fieldTypeSimpleName = getFieldTypeSimpleName(field);
                writer.emitStatement(
                        "stringBuilder.append(%s() != null ? \"%s\" : \"null\")",
                        getters.get(fieldName),
                        fieldTypeSimpleName
                );
            } else if (typeUtils.isAssignable(field.asType(), realmList)) {
                String genericType = getGenericType(field);
                writer.emitStatement("stringBuilder.append(\"RealmList<%s>[\").append(%s().size()).append(\"]\")",
                        genericType,
                        getters.get(fieldName));
            } else {
                writer.emitStatement("stringBuilder.append(%s())", getters.get(fieldName));
            }
            writer.emitStatement("stringBuilder.append(\"}\")");

            if (i < fields.size() - 1) {
                writer.emitStatement("stringBuilder.append(\",\")");
            }
        }

        writer.emitStatement("stringBuilder.append(\"]\")");
        writer.emitStatement("return stringBuilder.toString()");
        writer.endMethod();
        writer.emitEmptyLine();
    }

<<<<<<< HEAD
    private void emitHashCodeMethod(JavaWriter writer) throws IOException {
=======
    private void emitHashcodeMethod(JavaWriter writer) throws IOException {
>>>>>>> 1ad9c317
        writer.emitAnnotation("Override");
        writer.beginMethod("int", "hashCode", EnumSet.of(Modifier.PUBLIC));
        writer.emitStatement("String realmName = realm.getPath()");
        writer.emitStatement("String tableName = row.getTable().getName()");
        writer.emitStatement("long rowIndex = row.getIndex()");
        writer.emitEmptyLine();
        writer.emitStatement("int result = 17");
        writer.emitStatement("result = 31 * result + ((realmName != null) ? realmName.hashCode() : 0)");
        writer.emitStatement("result = 31 * result + ((tableName != null) ? tableName.hashCode() : 0)");
        writer.emitStatement("result = 31 * result + (int) (rowIndex ^ (rowIndex >>> 32))");
        writer.emitStatement("return result");
        writer.endMethod();
        writer.emitEmptyLine();
    }

    private void emitEqualsMethod(JavaWriter writer) throws IOException {
        String proxyClassName = className + PROXY_SUFFIX;
        writer.emitAnnotation("Override");
        writer.beginMethod("boolean", "equals", EnumSet.of(Modifier.PUBLIC), "Object", "o");
        writer.emitStatement("if (this == o) return true");
        writer.emitStatement("if (o == null || getClass() != o.getClass()) return false");
        writer.emitStatement("%s a%s = (%s)o", proxyClassName, className, proxyClassName);  // FooRealmProxy aFoo = (FooRealmProxy)o
        writer.emitEmptyLine();
        writer.emitStatement("String path = realm.getPath()");
        writer.emitStatement("String otherPath = a%s.realm.getPath()", className);
        writer.emitStatement("if (path != null ? !path.equals(otherPath) : otherPath != null) return false;");
        writer.emitEmptyLine();
        writer.emitStatement("String tableName = row.getTable().getName()");
        writer.emitStatement("String otherTableName = a%s.row.getTable().getName()", className);
        writer.emitStatement("if (tableName != null ? !tableName.equals(otherTableName) : otherTableName != null) return false");
        writer.emitEmptyLine();
        writer.emitStatement("if (row.getIndex() != a%s.row.getIndex()) return false", className);
        writer.emitEmptyLine();
        writer.emitStatement("return true");
        writer.endMethod();
        writer.emitEmptyLine();
    }

    private void emitPopulateUsingJsonObjectMethod(JavaWriter writer) throws IOException {
        writer.beginMethod(
                "void",
                "populateUsingJsonObject",
                Collections.<Modifier>emptySet(),
                Arrays.asList("JSONObject", "json"),
                Arrays.asList("JSONException"));

        for (VariableElement field : fields) {
            String fieldName = field.getSimpleName().toString();
            String qualifiedFieldType = field.asType().toString();
            if (typeUtils.isAssignable(field.asType(), realmObject)) {
                RealmJsonTypeHelper.emitFillRealmObjectWithJsonValue(
                        setters.get(fieldName),
                        fieldName,
                        qualifiedFieldType,
                        writer);

            } else if (typeUtils.isAssignable(field.asType(), realmList)) {
                RealmJsonTypeHelper.emitFillRealmListWithJsonValue(
                        getters.get(fieldName),
                        fieldName,
                        ((DeclaredType) field.asType()).getTypeArguments().get(0).toString(),
                        writer);

            } else {
                RealmJsonTypeHelper.emitFillJavaTypeWithJsonValue(
                        setters.get(fieldName),
                        fieldName,
                        qualifiedFieldType,
                        writer);
            }
        }

        writer.endMethod();
        writer.emitEmptyLine();
    }

    private void emitPopulateUsingJsonStreamMethod(JavaWriter writer) throws IOException {
        writer.beginMethod(
                "void",
                "populateUsingJsonStream",
                Collections.<Modifier>emptySet(),
                Arrays.asList("JsonReader", "reader"),
                Arrays.asList("IOException"));

        writer.emitStatement("reader.beginObject()");
        writer.beginControlFlow("while (reader.hasNext())");
        writer.emitStatement("String name = reader.nextName()");

        for (int i = 0; i < fields.size(); i++) {
            VariableElement field = fields.get(i);
            String fieldName = field.getSimpleName().toString();
            String qualifiedFieldType = field.asType().toString();

            if (i == 0) {
                writer.beginControlFlow("if (name.equals(\"%s\") && reader.peek() != JsonToken.NULL)", fieldName);
            } else {
                writer.nextControlFlow("else if (name.equals(\"%s\")  && reader.peek() != JsonToken.NULL)", fieldName);
            }

            if (typeUtils.isAssignable(field.asType(), realmObject)) {
                RealmJsonTypeHelper.emitFillRealmObjectFromStream(
                        setters.get(fieldName),
                        fieldName,
                        qualifiedFieldType,
                        writer);

            } else if (typeUtils.isAssignable(field.asType(), realmList)) {
                RealmJsonTypeHelper.emitFillRealmListFromStream(
                        getters.get(fieldName),
                        ((DeclaredType) field.asType()).getTypeArguments().get(0).toString(),
                        writer);

            } else {
                RealmJsonTypeHelper.emitFillJavaTypeFromStream(
                        setters.get(fieldName),
                        fieldName,
                        qualifiedFieldType,
                        writer);
            }
        }

        if (fields.size() > 0) {
            writer.nextControlFlow("else");
            writer.emitStatement("reader.skipValue()");
            writer.endControlFlow();
        }
        writer.endControlFlow();
        writer.emitStatement("reader.endObject()");
        writer.endMethod();
        writer.emitEmptyLine();
    }

    public static String joinStringList(List<String> strings, String separator) {
        StringBuilder stringBuilder = new StringBuilder();
        ListIterator<String> iterator = strings.listIterator();
        while (iterator.hasNext()) {
            int index = iterator.nextIndex();
            String item = iterator.next();

            if (index > 0) {
                stringBuilder.append(separator);
            }
            stringBuilder.append(item);
        }
        return stringBuilder.toString();
    }

    private String getFieldTypeSimpleName(VariableElement field) {
        String fieldTypeCanonicalName = field.asType().toString();
        String fieldTypeName;
        if (fieldTypeCanonicalName.contains(".")) {
            fieldTypeName = fieldTypeCanonicalName.substring(fieldTypeCanonicalName.lastIndexOf('.') + 1);
        } else {
            fieldTypeName = fieldTypeCanonicalName;
        }
        return fieldTypeName;
    }

    private String getGenericType(VariableElement field) {
        String genericCanonicalType = ((DeclaredType) field.asType()).getTypeArguments().get(0).toString();
        String genericType;
        if (genericCanonicalType.contains(".")) {
            genericType = genericCanonicalType.substring(genericCanonicalType.lastIndexOf('.') + 1);
        } else {
            genericType = genericCanonicalType;
        }
        return genericType;
    }

    private String getProxyClassSimpleName(VariableElement field) {
        if (typeUtils.isAssignable(field.asType(), realmList)) {
            return getGenericType(field) + PROXY_SUFFIX;
        } else {
            return getFieldTypeSimpleName(field) + PROXY_SUFFIX;
        }
    }
}<|MERGE_RESOLUTION|>--- conflicted
+++ resolved
@@ -20,14 +20,13 @@
 
 import java.io.BufferedWriter;
 import java.io.IOException;
-<<<<<<< HEAD
 import java.util.ArrayList;
 import java.util.EnumSet;
 import java.util.HashMap;
 import java.util.List;
 import java.util.ListIterator;
 import java.util.Map;
-=======
+
 import java.lang.Override;
 import java.lang.String;
 import java.util.ArrayList;
@@ -41,7 +40,6 @@
 import java.util.ListIterator;
 import java.util.Map;
 import java.util.Set;
->>>>>>> 1ad9c317
 
 import javax.annotation.processing.ProcessingEnvironment;
 import javax.lang.model.element.Modifier;
@@ -65,10 +63,7 @@
     private static final String TABLE_PREFIX = "class_";
     private static final String PROXY_SUFFIX = "RealmProxy";
 
-<<<<<<< HEAD
     // Class metadata for generating proxy classes
-=======
->>>>>>> 1ad9c317
     private Elements elementUtils;
     private Types typeUtils;
     private TypeMirror realmObject;
@@ -231,16 +226,11 @@
         emitInitTableMethod(writer);
         emitValidateTableMethod(writer);
         emitGetFieldNamesMethod(writer);
-<<<<<<< HEAD
-        emitToStringMethod(writer);
-        emitHashCodeMethod(writer);
-=======
         emitPopulateUsingJsonObjectMethod(writer);
         emitPopulateUsingJsonStreamMethod(writer);
         emitCopyToRealmMethod(writer);
         emitToStringMethod(writer);
         emitHashcodeMethod(writer);
->>>>>>> 1ad9c317
         emitEqualsMethod(writer);
 
         // End the class definition
@@ -249,10 +239,6 @@
     }
 
     private void emitAccessors(JavaWriter writer) throws IOException {
-<<<<<<< HEAD
-=======
-        // Accessors
->>>>>>> 1ad9c317
         for (VariableElement field : fields) {
             String fieldName = field.getSimpleName().toString();
             String fieldTypeCanonicalName = field.asType().toString();
@@ -493,9 +479,6 @@
         writer.endMethod();
         writer.emitEmptyLine();
     }
-<<<<<<< HEAD
-
-=======
 
     private void emitCopyToRealmMethod(JavaWriter writer) throws IOException {
         writer.beginMethod(
@@ -539,7 +522,6 @@
         writer.emitEmptyLine();
     }
 
->>>>>>> 1ad9c317
     private void emitToStringMethod(JavaWriter writer) throws IOException {
         writer.emitAnnotation("Override");
         writer.beginMethod("String", "toString", EnumSet.of(Modifier.PUBLIC));
@@ -580,11 +562,7 @@
         writer.emitEmptyLine();
     }
 
-<<<<<<< HEAD
-    private void emitHashCodeMethod(JavaWriter writer) throws IOException {
-=======
     private void emitHashcodeMethod(JavaWriter writer) throws IOException {
->>>>>>> 1ad9c317
         writer.emitAnnotation("Override");
         writer.beginMethod("int", "hashCode", EnumSet.of(Modifier.PUBLIC));
         writer.emitStatement("String realmName = realm.getPath()");
@@ -683,7 +661,6 @@
             } else {
                 writer.nextControlFlow("else if (name.equals(\"%s\")  && reader.peek() != JsonToken.NULL)", fieldName);
             }
-
             if (typeUtils.isAssignable(field.asType(), realmObject)) {
                 RealmJsonTypeHelper.emitFillRealmObjectFromStream(
                         setters.get(fieldName),
