package io.realm;


import android.util.JsonReader;
import android.util.JsonToken;
import io.realm.RealmObject;
import io.realm.exceptions.RealmException;
import io.realm.exceptions.RealmMigrationNeededException;
import io.realm.internal.ColumnType;
import io.realm.internal.ImplicitTransaction;
import io.realm.internal.LinkView;
import io.realm.internal.RealmObjectProxy;
import io.realm.internal.Table;
import io.realm.internal.TableOrView;
import io.realm.internal.android.JsonUtils;
import java.io.IOException;
import java.util.ArrayList;
import java.util.Arrays;
import java.util.Collections;
import java.util.Date;
import java.util.HashMap;
import java.util.List;
import java.util.Map;
import org.json.JSONArray;
import org.json.JSONException;
import org.json.JSONObject;
import some.test.AllTypes;

public class AllTypesRealmProxy extends AllTypes
        implements RealmObjectProxy {

    private static long INDEX_COLUMNSTRING;
    private static long INDEX_COLUMNLONG;
    private static long INDEX_COLUMNFLOAT;
    private static long INDEX_COLUMNDOUBLE;
    private static long INDEX_COLUMNBOOLEAN;
    private static long INDEX_COLUMNDATE;
    private static long INDEX_COLUMNBINARY;
    private static long INDEX_COLUMNOBJECT;
    private static long INDEX_COLUMNREALMLIST;
    private static Map<String, Long> columnIndices;
    private static final List<String> FIELD_NAMES;
    static {
        List<String> fieldNames = new ArrayList<String>();
        fieldNames.add("columnString");
        fieldNames.add("columnLong");
        fieldNames.add("columnFloat");
        fieldNames.add("columnDouble");
        fieldNames.add("columnBoolean");
        fieldNames.add("columnDate");
        fieldNames.add("columnBinary");
        fieldNames.add("columnObject");
        fieldNames.add("columnRealmList");
        FIELD_NAMES = Collections.unmodifiableList(fieldNames);
    }

    @Override
    public String getColumnString() {
        realm.checkIfValid();
        return (java.lang.String) row.getString(INDEX_COLUMNSTRING);
    }

    @Override
    public void setColumnString(String value) {
        realm.checkIfValid();
        row.setString(INDEX_COLUMNSTRING, (String) value);
    }

    @Override
    public long getColumnLong() {
        realm.checkIfValid();
        return (long) row.getLong(INDEX_COLUMNLONG);
    }

    @Override
    public void setColumnLong(long value) {
        realm.checkIfValid();
        row.setLong(INDEX_COLUMNLONG, (long) value);
    }

    @Override
    public float getColumnFloat() {
        realm.checkIfValid();
        return (float) row.getFloat(INDEX_COLUMNFLOAT);
    }

    @Override
    public void setColumnFloat(float value) {
        realm.checkIfValid();
        row.setFloat(INDEX_COLUMNFLOAT, (float) value);
    }

    @Override
    public double getColumnDouble() {
        realm.checkIfValid();
        return (double) row.getDouble(INDEX_COLUMNDOUBLE);
    }

    @Override
    public void setColumnDouble(double value) {
        realm.checkIfValid();
        row.setDouble(INDEX_COLUMNDOUBLE, (double) value);
    }

    @Override
    public boolean isColumnBoolean() {
        realm.checkIfValid();
        return (boolean) row.getBoolean(INDEX_COLUMNBOOLEAN);
    }

    @Override
    public void setColumnBoolean(boolean value) {
        realm.checkIfValid();
        row.setBoolean(INDEX_COLUMNBOOLEAN, (boolean) value);
    }

    @Override
    public Date getColumnDate() {
        realm.checkIfValid();
        return (java.util.Date) row.getDate(INDEX_COLUMNDATE);
    }

    @Override
    public void setColumnDate(Date value) {
        realm.checkIfValid();
        row.setDate(INDEX_COLUMNDATE, (Date) value);
    }

    @Override
    public byte[] getColumnBinary() {
        realm.checkIfValid();
        return (byte[]) row.getBinaryByteArray(INDEX_COLUMNBINARY);
    }

    @Override
    public void setColumnBinary(byte[] value) {
        realm.checkIfValid();
        row.setBinaryByteArray(INDEX_COLUMNBINARY, (byte[]) value);
    }

    @Override
    public AllTypes getColumnObject() {
        if (row.isNullLink(INDEX_COLUMNOBJECT)) {
            return null;
        }
        return realm.get(some.test.AllTypes.class, row.getLink(INDEX_COLUMNOBJECT));
    }

    @Override
    public void setColumnObject(AllTypes value) {
        if (value == null) {
            row.nullifyLink(INDEX_COLUMNOBJECT);
            return;
        }
        row.setLink(INDEX_COLUMNOBJECT, value.row.getIndex());
    }

    @Override
    public RealmList<AllTypes> getColumnRealmList() {
        return new RealmList<AllTypes>(AllTypes.class, row.getLinkList(INDEX_COLUMNREALMLIST), realm);
    }

    @Override
    public void setColumnRealmList(RealmList<AllTypes> value) {
        LinkView links = row.getLinkList(INDEX_COLUMNREALMLIST);
        if (value == null) {
            return;
        }
        for (RealmObject linkedObject : (RealmList<? extends RealmObject>) value) {
            links.add(linkedObject.row.getIndex());
        }
    }

    public static Table initTable(ImplicitTransaction transaction) {
        if(!transaction.hasTable("class_AllTypes")) {
            Table table = transaction.getTable("class_AllTypes");
            table.addColumn(ColumnType.STRING, "columnString");
            table.addColumn(ColumnType.INTEGER, "columnLong");
            table.addColumn(ColumnType.FLOAT, "columnFloat");
            table.addColumn(ColumnType.DOUBLE, "columnDouble");
            table.addColumn(ColumnType.BOOLEAN, "columnBoolean");
            table.addColumn(ColumnType.DATE, "columnDate");
            table.addColumn(ColumnType.BINARY, "columnBinary");
            if (!transaction.hasTable("class_AllTypes")) {
                AllTypesRealmProxy.initTable(transaction);
            }
            table.addColumnLink(ColumnType.LINK, "columnObject", transaction.getTable("class_AllTypes"));
            if (!transaction.hasTable("class_AllTypes")) {
                AllTypesRealmProxy.initTable(transaction);
            }
            table.addColumnLink(ColumnType.LINK_LIST, "columnRealmList", transaction.getTable("class_AllTypes"));
            table.setIndex(table.getColumnIndex("columnString"));
            table.setPrimaryKey("columnString");
            return table;
        }
        return transaction.getTable("class_AllTypes");
    }

    public static void validateTable(ImplicitTransaction transaction) {
        if(transaction.hasTable("class_AllTypes")) {
            Table table = transaction.getTable("class_AllTypes");
            if(table.getColumnCount() != 9) {
                throw new IllegalStateException("Column count does not match");
            }
            Map<String, ColumnType> columnTypes = new HashMap<String, ColumnType>();
            for(long i = 0; i < 9; i++) {
                columnTypes.put(table.getColumnName(i), table.getColumnType(i));
            }
            if (!columnTypes.containsKey("columnString")) {
                throw new IllegalStateException("Missing column 'columnString'");
            }
            if (columnTypes.get("columnString") != ColumnType.STRING) {
                throw new IllegalStateException("Invalid type 'String' for column 'columnString'");
            }
            if (!columnTypes.containsKey("columnLong")) {
                throw new IllegalStateException("Missing column 'columnLong'");
            }
            if (columnTypes.get("columnLong") != ColumnType.INTEGER) {
                throw new IllegalStateException("Invalid type 'long' for column 'columnLong'");
            }
            if (!columnTypes.containsKey("columnFloat")) {
                throw new IllegalStateException("Missing column 'columnFloat'");
            }
            if (columnTypes.get("columnFloat") != ColumnType.FLOAT) {
                throw new IllegalStateException("Invalid type 'float' for column 'columnFloat'");
            }
            if (!columnTypes.containsKey("columnDouble")) {
                throw new IllegalStateException("Missing column 'columnDouble'");
            }
            if (columnTypes.get("columnDouble") != ColumnType.DOUBLE) {
                throw new IllegalStateException("Invalid type 'double' for column 'columnDouble'");
            }
            if (!columnTypes.containsKey("columnBoolean")) {
                throw new IllegalStateException("Missing column 'columnBoolean'");
            }
            if (columnTypes.get("columnBoolean") != ColumnType.BOOLEAN) {
                throw new IllegalStateException("Invalid type 'boolean' for column 'columnBoolean'");
            }
            if (!columnTypes.containsKey("columnDate")) {
                throw new IllegalStateException("Missing column 'columnDate'");
            }
            if (columnTypes.get("columnDate") != ColumnType.DATE) {
                throw new IllegalStateException("Invalid type 'Date' for column 'columnDate'");
            }
            if (!columnTypes.containsKey("columnBinary")) {
                throw new IllegalStateException("Missing column 'columnBinary'");
            }
            if (columnTypes.get("columnBinary") != ColumnType.BINARY) {
                throw new IllegalStateException("Invalid type 'byte[]' for column 'columnBinary'");
            }
            if (!columnTypes.containsKey("columnObject")) {
                throw new IllegalStateException("Missing column 'columnObject'");
            }
            if (columnTypes.get("columnObject") != ColumnType.LINK) {
                throw new IllegalStateException("Invalid type 'AllTypes' for column 'columnObject'");
            }
            if (!transaction.hasTable("class_AllTypes")) {
                throw new IllegalStateException("Missing table 'class_AllTypes' for column 'columnObject'");
            }
            if(!columnTypes.containsKey("columnRealmList")) {
                throw new IllegalStateException("Missing column 'columnRealmList'");
            }
            if(columnTypes.get("columnRealmList") != ColumnType.LINK_LIST) {
                throw new IllegalStateException("Invalid type 'AllTypes' for column 'columnRealmList'");
            }
            if (!transaction.hasTable("class_AllTypes")) {
                throw new IllegalStateException("Missing table 'class_AllTypes' for column 'columnRealmList'");
            }

            columnIndices = new HashMap<String, Long>();
            for (String fieldName : getFieldNames()) {
                long index = table.getColumnIndex(fieldName);
                if (index == -1) {
                    throw new RealmMigrationNeededException("Field '" + fieldName + "' not found for type AllTypes");
                }
                columnIndices.put(fieldName, index);
            }
            INDEX_COLUMNSTRING = table.getColumnIndex("columnString");
            INDEX_COLUMNLONG = table.getColumnIndex("columnLong");
            INDEX_COLUMNFLOAT = table.getColumnIndex("columnFloat");
            INDEX_COLUMNDOUBLE = table.getColumnIndex("columnDouble");
            INDEX_COLUMNBOOLEAN = table.getColumnIndex("columnBoolean");
            INDEX_COLUMNDATE = table.getColumnIndex("columnDate");
            INDEX_COLUMNBINARY = table.getColumnIndex("columnBinary");
            INDEX_COLUMNOBJECT = table.getColumnIndex("columnObject");
            INDEX_COLUMNREALMLIST = table.getColumnIndex("columnRealmList");
        } else {
            throw new RealmMigrationNeededException("The AllTypes class is missing from the schema for this Realm.");
        }
    }

    public static String getTableName() {
        return "class_AllTypes";
    }

    public static List<String> getFieldNames() {
        return FIELD_NAMES;
    }

    public static Map<String,Long> getColumnIndices() {
        return columnIndices;
    }

    public static void populateUsingJsonObject(AllTypes obj, JSONObject json)
            throws JSONException {
        boolean standalone = obj.realm == null;
        if (!json.isNull("columnString")) {
            obj.setColumnString((String) json.getString("columnString"));
        }
        if (!json.isNull("columnLong")) {
            obj.setColumnLong((long) json.getLong("columnLong"));
        }
        if (!json.isNull("columnFloat")) {
            obj.setColumnFloat((float) json.getDouble("columnFloat"));
        }
        if (!json.isNull("columnDouble")) {
            obj.setColumnDouble((double) json.getDouble("columnDouble"));
        }
        if (!json.isNull("columnBoolean")) {
            obj.setColumnBoolean((boolean) json.getBoolean("columnBoolean"));
        }
        if (!json.isNull("columnDate")) {
            Object timestamp = json.get("columnDate");
            if (timestamp instanceof String) {
                obj.setColumnDate(JsonUtils.stringToDate((String) timestamp));
            } else {
                obj.setColumnDate(new Date(json.getLong("columnDate")));
            }
        } else {
            obj.setColumnDate(new Date(0));
        }
        obj.setColumnBinary(JsonUtils.stringToBytes(json.isNull("columnBinary") ? null : json.getString("columnBinary")));
        if (!json.isNull("columnObject")) {
            some.test.AllTypes columnObject = standalone ? new some.test.AllTypes() : obj.realm.createObject(some.test.AllTypes.class);
            AllTypesRealmProxy.populateUsingJsonObject(columnObject, json.getJSONObject("columnObject"));
            obj.setColumnObject(columnObject);
        }
        if (!json.isNull("columnRealmList")) {
            if (standalone) {
                obj.setColumnRealmList(new RealmList<some.test.AllTypes>());
            }
            JSONArray array = json.getJSONArray("columnRealmList");
            for (int i = 0; i < array.length(); i++) {
                some.test.AllTypes item = standalone ? new some.test.AllTypes() : obj.realm.createObject(some.test.AllTypes.class);
                AllTypesRealmProxy.populateUsingJsonObject(item, array.getJSONObject(i));
                obj.getColumnRealmList().add(item);
            }
        }
    }

    public static void populateUsingJsonStream(AllTypes obj, JsonReader reader)
            throws IOException {
        boolean standalone = obj.realm == null;
        reader.beginObject();
        while (reader.hasNext()) {
            String name = reader.nextName();
            if (name.equals("columnString") && reader.peek() != JsonToken.NULL) {
                obj.setColumnString((String) reader.nextString());
            } else if (name.equals("columnLong")  && reader.peek() != JsonToken.NULL) {
                obj.setColumnLong((long) reader.nextLong());
            } else if (name.equals("columnFloat")  && reader.peek() != JsonToken.NULL) {
                obj.setColumnFloat((float) reader.nextDouble());
            } else if (name.equals("columnDouble")  && reader.peek() != JsonToken.NULL) {
                obj.setColumnDouble((double) reader.nextDouble());
            } else if (name.equals("columnBoolean")  && reader.peek() != JsonToken.NULL) {
                obj.setColumnBoolean((boolean) reader.nextBoolean());
            } else if (name.equals("columnDate")  && reader.peek() != JsonToken.NULL) {
                if (reader.peek() == JsonToken.NUMBER) {
                    long timestamp = reader.nextLong();
                    if (timestamp > -1) {
                        obj.setColumnDate(new Date(timestamp));
                    }
                } else {
                    obj.setColumnDate(JsonUtils.stringToDate(reader.nextString()));
                }
            } else if (name.equals("columnBinary")  && reader.peek() != JsonToken.NULL) {
                obj.setColumnBinary(JsonUtils.stringToBytes(reader.nextString()));
            } else if (name.equals("columnObject")  && reader.peek() != JsonToken.NULL) {
                some.test.AllTypes columnObjectObj = standalone ? new some.test.AllTypes() : obj.realm.createObject(some.test.AllTypes.class);
                AllTypesRealmProxy.populateUsingJsonStream(columnObjectObj, reader);
                obj.setColumnObject(columnObjectObj);
            } else if (name.equals("columnRealmList")  && reader.peek() != JsonToken.NULL) {
                reader.beginArray();
                if (standalone) {
                    obj.setColumnRealmList(new RealmList<some.test.AllTypes>());
                }
                while (reader.hasNext()) {
                    some.test.AllTypes item = standalone ? new some.test.AllTypes() : obj.realm.createObject(some.test.AllTypes.class);
                    AllTypesRealmProxy.populateUsingJsonStream(item, reader);
                    obj.getColumnRealmList().add(item);
                }
                reader.endArray();
            } else {
                reader.skipValue();
            }
        }
        reader.endObject();
    }

    public static AllTypes copyOrUpdate(Realm realm, AllTypes object, boolean update, Map<RealmObject,RealmObjectProxy> cache) {
        AllTypes realmObject = null;
        boolean canUpdate = update;
        if (canUpdate) {
            Table table = realm.getTable(AllTypes.class);
            long pkColumnIndex = table.getPrimaryKey();
            long rowIndex = table.findFirstString(pkColumnIndex, object.getColumnString());
            if (rowIndex != TableOrView.NO_MATCH) {
                realmObject = new AllTypesRealmProxy();
                realmObject.realm = realm;
                realmObject.row = table.getRow(rowIndex);
                cache.put(object, (RealmObjectProxy) realmObject);
            } else {
                canUpdate = false;
            }
        }

        if (canUpdate) {
            return update(realm, realmObject, object, cache);
        } else {
            return copy(realm, object, update, cache);
        }
    }

<<<<<<< HEAD
    public static AllTypes copy(Realm realm, AllTypes newObject, boolean update, Map<RealmObject,RealmObjectProxy> cache) {
        AllTypes realmObject = realm.createObject(AllTypes.class);
        cache.put(newObject, (RealmObjectProxy) realmObject);
=======
    public static AllTypes copy(Realm realm, AllTypes newObject, boolean update, Map<RealmObject,RealmObject> cache) {
        AllTypes realmObject = realm.createObject(AllTypes.class, newObject.getColumnString());
        cache.put(newObject, realmObject);
>>>>>>> 29817900
        realmObject.setColumnString(newObject.getColumnString() != null ? newObject.getColumnString() : "");
        realmObject.setColumnLong(newObject.getColumnLong());
        realmObject.setColumnFloat(newObject.getColumnFloat());
        realmObject.setColumnDouble(newObject.getColumnDouble());
        realmObject.setColumnBoolean(newObject.isColumnBoolean());
        realmObject.setColumnDate(newObject.getColumnDate() != null ? newObject.getColumnDate() : new Date(0));
        realmObject.setColumnBinary(newObject.getColumnBinary() != null ? newObject.getColumnBinary() : new byte[0]);

        some.test.AllTypes columnObjectObj = newObject.getColumnObject();
        if (columnObjectObj != null) {
            some.test.AllTypes cachecolumnObject = (some.test.AllTypes) cache.get(columnObjectObj);
            if (cachecolumnObject != null) {
                realmObject.setColumnObject(cachecolumnObject);
            } else {
                realmObject.setColumnObject(AllTypesRealmProxy.copyOrUpdate(realm, columnObjectObj, update, cache));
            }
        }

        RealmList<AllTypes> columnRealmListList = newObject.getColumnRealmList();
        if (columnRealmListList != null) {
            RealmList<AllTypes> columnRealmListRealmList = realmObject.getColumnRealmList();
            for (int i = 0; i < columnRealmListList.size(); i++) {
                AllTypes columnRealmListItem = columnRealmListList.get(i);
                AllTypes cachecolumnRealmList = (AllTypes) cache.get(columnRealmListItem);
                if (cachecolumnRealmList != null) {
                    columnRealmListRealmList.add(cachecolumnRealmList);
                } else {
                    columnRealmListRealmList.add(AllTypesRealmProxy.copyOrUpdate(realm, columnRealmListList.get(i), update, cache));
                }
            }
        }

        return realmObject;
    }

    static AllTypes update(Realm realm, AllTypes realmObject, AllTypes newObject, Map<RealmObject, RealmObjectProxy> cache) {
        realmObject.setColumnLong(newObject.getColumnLong());
        realmObject.setColumnFloat(newObject.getColumnFloat());
        realmObject.setColumnDouble(newObject.getColumnDouble());
        realmObject.setColumnBoolean(newObject.isColumnBoolean());
        realmObject.setColumnDate(newObject.getColumnDate() != null ? newObject.getColumnDate() : new Date(0));
        realmObject.setColumnBinary(newObject.getColumnBinary() != null ? newObject.getColumnBinary() : new byte[0]);
        AllTypes columnObjectObj = newObject.getColumnObject();
        if (columnObjectObj != null) {
            AllTypes cachecolumnObject = (AllTypes) cache.get(columnObjectObj);
            if (cachecolumnObject != null) {
                realmObject.setColumnObject(cachecolumnObject);
            } else {
                realmObject.setColumnObject(AllTypesRealmProxy.copyOrUpdate(realm, columnObjectObj, true, cache));
            }
        } else {
            realmObject.setColumnObject(null);
        }
        RealmList<AllTypes> columnRealmListList = newObject.getColumnRealmList();
        RealmList<AllTypes> columnRealmListRealmList = realmObject.getColumnRealmList();
        columnRealmListRealmList.clear();
        if (columnRealmListList != null) {
            for (int i = 0; i < columnRealmListList.size(); i++) {
                AllTypes columnRealmListItem = columnRealmListList.get(i);
                AllTypes cachecolumnRealmList = (AllTypes) cache.get(columnRealmListItem);
                if (cachecolumnRealmList != null) {
                    columnRealmListRealmList.add(cachecolumnRealmList);
                } else {
                    columnRealmListRealmList.add(AllTypesRealmProxy.copyOrUpdate(realm, columnRealmListList.get(i), true, cache));
                }
            }
        }
        return realmObject;
    }

    @Override
    public String toString() {
        if (!isValid()) {
            return "Invalid object";
        }
        StringBuilder stringBuilder = new StringBuilder("AllTypes = [");
        stringBuilder.append("{columnString:");
        stringBuilder.append(getColumnString());
        stringBuilder.append("}");
        stringBuilder.append(",");
        stringBuilder.append("{columnLong:");
        stringBuilder.append(getColumnLong());
        stringBuilder.append("}");
        stringBuilder.append(",");
        stringBuilder.append("{columnFloat:");
        stringBuilder.append(getColumnFloat());
        stringBuilder.append("}");
        stringBuilder.append(",");
        stringBuilder.append("{columnDouble:");
        stringBuilder.append(getColumnDouble());
        stringBuilder.append("}");
        stringBuilder.append(",");
        stringBuilder.append("{columnBoolean:");
        stringBuilder.append(isColumnBoolean());
        stringBuilder.append("}");
        stringBuilder.append(",");
        stringBuilder.append("{columnDate:");
        stringBuilder.append(getColumnDate());
        stringBuilder.append("}");
        stringBuilder.append(",");
        stringBuilder.append("{columnBinary:");
        stringBuilder.append(getColumnBinary());
        stringBuilder.append("}");
        stringBuilder.append(",");
        stringBuilder.append("{columnObject:");
        stringBuilder.append(getColumnObject() != null ? "AllTypes" : "null");
        stringBuilder.append("}");
        stringBuilder.append(",");
        stringBuilder.append("{columnRealmList:");
        stringBuilder.append("RealmList<AllTypes>[").append(getColumnRealmList().size()).append("]");
        stringBuilder.append("}");
        stringBuilder.append("]");
        return stringBuilder.toString();
    }

    @Override
    public int hashCode() {
        String realmName = realm.getPath();
        String tableName = row.getTable().getName();
        long rowIndex = row.getIndex();

        int result = 17;
        result = 31 * result + ((realmName != null) ? realmName.hashCode() : 0);
        result = 31 * result + ((tableName != null) ? tableName.hashCode() : 0);
        result = 31 * result + (int) (rowIndex ^ (rowIndex >>> 32));
        return result;
    }

    @Override
    public boolean equals(Object o) {
        if (this == o) return true;
        if (o == null || getClass() != o.getClass()) return false;
        AllTypesRealmProxy aAllTypes = (AllTypesRealmProxy)o;

        String path = realm.getPath();
        String otherPath = aAllTypes.realm.getPath();
        if (path != null ? !path.equals(otherPath) : otherPath != null) return false;;

        String tableName = row.getTable().getName();
        String otherTableName = aAllTypes.row.getTable().getName();
        if (tableName != null ? !tableName.equals(otherTableName) : otherTableName != null) return false;

        if (row.getIndex() != aAllTypes.row.getIndex()) return false;

        return true;
    }

}<|MERGE_RESOLUTION|>--- conflicted
+++ resolved
@@ -421,15 +421,9 @@
         }
     }
 
-<<<<<<< HEAD
     public static AllTypes copy(Realm realm, AllTypes newObject, boolean update, Map<RealmObject,RealmObjectProxy> cache) {
-        AllTypes realmObject = realm.createObject(AllTypes.class);
+        AllTypes realmObject = realm.createObject(AllTypes.class, newObject.getColumnString());
         cache.put(newObject, (RealmObjectProxy) realmObject);
-=======
-    public static AllTypes copy(Realm realm, AllTypes newObject, boolean update, Map<RealmObject,RealmObject> cache) {
-        AllTypes realmObject = realm.createObject(AllTypes.class, newObject.getColumnString());
-        cache.put(newObject, realmObject);
->>>>>>> 29817900
         realmObject.setColumnString(newObject.getColumnString() != null ? newObject.getColumnString() : "");
         realmObject.setColumnLong(newObject.getColumnLong());
         realmObject.setColumnFloat(newObject.getColumnFloat());
