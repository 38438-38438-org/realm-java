<project xmlns="http://maven.apache.org/POM/4.0.0" xmlns:xsi="http://www.w3.org/2001/XMLSchema-instance"
	xsi:schemaLocation="http://maven.apache.org/POM/4.0.0 http://maven.apache.org/xsd/maven-4.0.0.xsd">
	<modelVersion>4.0.0</modelVersion>

	<parent>
		<groupId>com.tightdb</groupId>
		<artifactId>tightdb-parent</artifactId>
		<version>0.1.0</version>
	</parent>

	<artifactId>tightdb-java-refdoc</artifactId>

	<dependencies>
		<dependency>
			<groupId>com.tightdb</groupId>
			<artifactId>tightdb</artifactId>
			<version>0.1.0</version>
		</dependency>
	</dependencies>
<<<<<<< HEAD
=======
	
	
	
    <build>
        <plugins>
            <plugin>
                <groupId>org.bsc.maven</groupId>
                <artifactId>maven-processor-plugin</artifactId>
                <version>2.0.5</version>
                <executions>
                    <execution>
                        <id>process-test</id>
                        <goals>
                            <goal>process-test</goal>
                        </goals>
                        <phase>generate-test-sources</phase>
                        <configuration>
                            <processors>
                                <processor>com.tightdb.generator.CodeGenProcessor</processor>
                            </processors>
                            <outputDirectory>${project.build.directory}/generated-test</outputDirectory>
                        </configuration>
                    </execution>
                </executions>
                <dependencies>
                    <dependency>
                        <groupId>com.tightdb</groupId>
                        <artifactId>tightdb-devkit</artifactId>
                        <version>0.1.0</version>
                    </dependency>
                </dependencies>
            </plugin>
        </plugins>
    </build>
>>>>>>> 54b18e1a

</project><|MERGE_RESOLUTION|>--- conflicted
+++ resolved
@@ -17,8 +17,7 @@
 			<version>0.1.0</version>
 		</dependency>
 	</dependencies>
-<<<<<<< HEAD
-=======
+
 	
 	
 	
@@ -53,6 +52,5 @@
             </plugin>
         </plugins>
     </build>
->>>>>>> 54b18e1a
 
 </project>