## 5.11.0(YYYY-MM-DD)

<<<<<<< HEAD
### Enhancements
* [ObjectServer] Added `RealmQuery.includeLinkingObjects()`. This is only relevant for Query-based Realms and tells subscriptions to include objects linked through `@LinkingObjects` fields as part of the subscription as well. Objects referenced through objects and lists are always included as a default. (Issue [#6426](https://github.com/realm/realm-java/issues/6426))
* Encryption now uses hardware optimized functions, which significantly improves the performance of encrypted Realms. ([Realm Core PR #3241](https://github.com/realm/realm-core/pull/3241))
* Improved query performance when using `RealmQuery.in()` queries. ([Realm Core PR #3250](https://github.com/realm/realm-core/pull/3250)).
* Improved query performance when querying Integer fields with indexes, e.g. primary key fields. ([Realm Core PR #3272](https://github.com/realm/realm-core/pull/3272)).
* Improved write performance when writing changes to disk ([Realm Core PR #2927](https://github.com/realm/realm-sync/issues/2927))

### Fixed
* [ObjectServer] Fix an error in the calculation of the `downloadableBytes` value sent by `ProgressListeners`. 
* [ObjectServer] HTTP requests made by the Sync client now always include a Host: header, as required by HTTP/1.1, although its value will be empty if no value is specified by the application.
* [ObjectServer] The server no longer rejects subscriptions based on queries with distinct and/or limit clauses.
* [ObjectServer] If a user had `canCreate` but not `canUpdate` privileges on a class, the user would be able to create the object, but not actually set any meaningful values on that object, despite the rule that objects created within the same transaction can always be modified.

### Compatibility
* Realm Object Server: 3.21.0-rc1 or later.
* File format: Generates Realms with format v9 (Reads and upgrades all previous formats)
* APIs are backwards compatible with all previous release of realm-java in the 5.x.y series.

### Internal
* Updated to Realm Core 5.19.1.
* Updated to Relm Sync 4.4.2.
* Updated to Object Store commit e4b1314d21b521fd604af7f1aacf3ca94272c19a
=======
### Enhancements 
* Added support for incremental annotation processing added in Gradle 4.7. (Issue [#5906](https://github.com/realm/realm-java/issues/5906)).

### Fixed
* None.

### Compatibility
* Realm Object Server: 3.11.0 or later.
* File format: Generates Realms with format v9 (Reads and upgrades all previous formats).
* APIs are backwards compatible with all previous release of realm-java in the 5.x.y series.

### Internal
* None.
>>>>>>> 28cf5784


## 5.10.1(YYYY-MM-DD)

###Enhancements 
*  None.

### Fixed
*  Native crash happening if bulk updating a field in a `RealmResult` would cause the object to no longer be part of the query result. (Issue [#6478](https://github.com/realm/realm-java/issues/6478), since 5.8.0).

### Compatibility
* Realm Object Server: 3.11.0 or later.
* File format: Generates Realms with format v9 (Reads and upgrades all previous formats).
* APIs are backwards compatible with all previous release of realm-java in the 5.x.y series.

### Internal
* Updated to Object Store commit: cc3db611b1c10d2b890a92fa0f4b8291bc0f3ba2


## 5.10.0(2019-03-22)

### Enhancements
* [ObjectServer] Added 4 new fields to query-based Subscriptions: `createdAt`, `updatedAt`, `expiresAt` and `timeToLive`. These make it possible to better reason about and control current subscriptions. (Issue [#6453](https://github.com/realm/realm-java/issues/6453))
* [ObjectServer] Added the option of updating the query controlled by a Subscription using either `RealmQuery.findAllAsync(String name, boolean update)`,  `RealmQuery.subscribe(String name, boolean update)` or `Subscription.setQuery(RealmQuery query)`. (Issue [#6453](https://github.com/realm/realm-java/issues/6453))
* [ObjectServer] Added the option of setting a time-to-live for subscriptions. Setting this will automatically delete the subscription after the provided TTL has expired and the subscription hasn't been used. (Issue [#6453](https://github.com/realm/realm-java/issues/6453))

### Fixed
* Dates returned from the Realm file no longer overflow or underflow if they exceed `Long.MAX_VALUE` or `Long.MIN_VALUE` but instead clamp to their respective value. (Issue [#2722](https://github.com/realm/realm-java/issues/2722)) 

### Compatibility
* Realm Object Server: 3.11.0 or later.
* File format: Generates Realms with format v9 (Reads and upgrades all previous formats).
* APIs are backwards compatible with all previous release of realm-java in the 5.x.y series.

### Internal
* Updated to Object Store commit: e9819ed9c77ed87b5d7bed416a76cd5bcf255802


## 5.9.1(2019-02-21)

### Enhancements
* None

### Fixed
* [ObjectServer] Reporting too many errors from the native layer resulted in a native crash with `local reference table overflow`. (Issue [#249](https://github.com/realm/realm-java-private/issues/249), since 5.9.0)

### Compatibility
* Realm Object Server: 3.11.0 or later.
* File format: Generates Realms with format v9 (Reads and upgrades all previous formats)
* APIs are backwards compatible with all previous release of realm-java in the 5.x.y series.

### Internal
* None

## 5.9.0(2019-01-15)

### Enhancements
* [ObjectServer] Added `ObjectServerError.getErrorType()` and `ObjectServerError.getErrorType()` which returns the underlying native error information. This is especially relevant if `ObjectServerError.getErrorCode()` returns `UNKNOWN`. [#6364](https://github.com/realm/realm-java/issues/6364)
* Added better checks for detecting corrupted files, both before and after the file is written to disk.

### Fixed
* [ObjectServer] Native errors sometimes mapped to the wrong Java ErrorCode. (Issue [#6364](https://github.com/realm/realm-java/issues/6364), since 2.0.0)
* [ObjectServer] Query-based Sync queries involving LIMIT, limited the result before permissions were evaluated. This could sometimes result in the wrong number of elements being returned.
* Removed Java 8 bytecode. Resulted in errors like `D8: Invoke-customs are only supported starting with Android O (--min-api 26)` if not compiled with Java 8. (Issue [#6300](https://github.com/realm/realm-java/issues/6300), since 5.8.0).

### Compatibility
* Realm Object Server: 3.11.0 or later.
* File format: Generates Realms with format v9 (Reads and upgrades all previous formats)
* APIs are backwards compatible with all previous release of realm-java in the 5.x.y series.

### Internal
* Updated to Object Store commit: f964c2640f635e76839559cb703732e9e906ba4c
* Updated Realm Sync to 3.14.13
* Updated Realm Core to 5.12.7


## 5.8.0 (2018-11-06)

This release also contains all changes from 5.8.0-BETA1 and 5.8.0-BETA2.

### Enhancements
* [ObjectServer] Added Subscription class available to Query-based Realms. This exposes a Subscription more directly. This class is in beta. [#6231](https://github.com/realm/realm-java/pull/6231).
  * [ObjectServer] Added `Realm.getSubscriptions()`, `Realm.getSubscriptions(String pattern)` and `Realm.getSubscription` to make it easier to find existing subscriptions. These API's are in beta. [#6231](https://github.com/realm/realm-java/pull/6231)
  * [ObjectServer] Added `RealmQuery.subscribe()` and `RealmQuery.subscribe(String name)` to subscribe immediately inside a transaction. These API's are in beta. [#6231](https://github.com/realm/realm-java/pull/6231)
  * [ObjectServer] Added support for subscribing directly inside `SyncConfiguration.initialData()`. This can be coupled with `SyncConfiguration.waitForInitialRemoteData()` in order to block a Realm from opening until the initial subscriptions are ready and have downloaded data. This API are in beta. [#6231](https://github.com/realm/realm-java/pull/6231)
* [ObjectServer] Improved performance when merging changes from the server.
* [ObjectServer] Added support for timeouts when uploading or downloading data manually using `SyncSession.downloadAllServerChanges(long timeout, TimeUnit unit)` and `SyncSession.uploadAllLocalChanges(long timeout, TimeUnit unit)`. [#6073](https://github.com/realm/realm-java/pull/6073)
* [ObjectServer] Added support for timing out when downloading initial data for synchronized Realms using `SyncConfiguration.waitForInitialRemoteData(long timeout, TimeUnit unit)`. [#6247](https://github.com/realm/realm-java/issues/6247)
* [ObjectServer] Added `Realm.init(Context, String)` which defines a custom User-Agent String sent to the Realm Object Server when a session is created. Using this requires Realm Object Server 3.12.4 or later. [#6267](https://github.com/realm/realm-java/issues/6267)
* Added support for `ImportFlag`s to `Realm.copyToRealm()` and `Realm.copyToRealmOrUpdate()`. This makes it possible to choose a mode so only fields that actually changed are written to disk. This improves notifications and Object Server performance. [#6224](https://github.com/realm/realm-java/pull/6224)
* Added support for bulk updating the same property in all objects that are part of a query result using `RealmResults.setValue(String fieldName, Object value)` or one of the specialized overrides that have been added for all supported types, e.g. `RealmResults.setString(String fieldName, String value)`. [#762](https://github.com/realm/realm-java/issues/762)

### Fixed
* All known bugs introduced in 5.8.0-BETA1 and 5.8.0-BETA2. See the release notes for these releases.

### Compatibility
* Realm Object Server: 3.11.0 or later.
* File format: Generates Realms with format v9 (Reads and upgrades all previous formats)
* APIs are backwards compatible with all previous release of realm-java in the 5.x.y series.

### Internal
* Updated to Object Store commit: f0dfe6c03be49194bc40777901059eaf55e7bff6
* Updated Realm Sync to 3.13.1
* Updated Realm Core to 5.12.0


## 5.8.0-BETA2 (2018-10-19)

### Enhancements
* None

### Fixed
* `RealmResults` listeners not triggering the initial callback for Query-based Realm when the device is offline [#6235](https://github.com/realm/realm-java/issues/6235). 

### Known Bugs
* `Realm.copyToRealm()` and `Realm.copyToRealmOrUpdate` has been rewritten to support import flags. It is currently ~30% slower than in 5.7.0.
* IllegalStateException thrown when trying to create an object with a primary key that already exists when using `Realm.copyToRealm`, will always report "null" instead of the correct primary key value.
* When using `ImportFlag.DO_NOT_SET_SAME_VALUES`, lists will still be written and reported as changed, even if they didn't change.

### Compatibility
* Realm Object Server: 3.11.0 or later.
* File format: Generates Realms with format v9 (Reads and upgrades all previous formats)
* APIs are backwards compatible with all previous release of realm-java in the 5.x.y series.

### Internal
* None


## 5.8.0-BETA1 (2018-10-11)

### Enhancements
* Added new `ImportFlag` class that is used to specify additional behaviour when importing
  data into Realm [#6224](https://github.com/realm/realm-java/pull/6224).
* Added support for `ImportFlag` to `Realm.copyToRealm()` and `Realm.copyToRealmOrUpdate()` [#6224](https://github.com/realm/realm-java/pull/6224).

### Fixed
* None

### Known Bugs
* `Realm.copyToRealm()` and `Realm.copyToRealmOrUpdate` has been rewritten to support import flags. It is currently ~30% slower than in 5.7.0.
* IllegalStateException thrown when trying to create an object with a primary key that already exists when using `Realm.copyToRealm`, will always report "null" instead of the correct primary key value.
* When using `ImportFlag.DO_NOT_SET_SAME_VALUES`, lists will still be written and reported as changed, even if they didn't change.

### Compatibility
* Realm Object Server: 3.11.0 or later.
* File format: Generates Realms with format v9 (Reads and upgrades all previous formats)
* APIs are backwards compatible with all previous release of realm-java in the 5.x.y series.


## 5.7.1 (2018-10-22)

### Enhancements
* None

### Fixed
* [ObjectServer] `RealmResults` listeners not triggering the initial callback for Query-based Realm when the device is offline. (Issue [#6235](https://github.com/realm/realm-java/issues/6235), since 5.0.0).

### Compatibility
* Realm Object Server: 3.11.0 or later.
* File format: Generates Realms with format v9 (Reads and upgrades all previous formats)
* APIs are backwards compatible with all previous release of realm-java in the 5.x.y series.

### Internal
* Updated to Object Store commit: 362b886628b3aefc5b7a0bc32293d794dc1d4ad5


## 5.7.0 (2018-09-24)

### Enhancements
* [ObjectServer] Devices will now report download progress for read-only Realms which 
  will allow the server to compact files sooner, saving server space. This does not affect 
  the client. You will need to upgrade your Realm Object Server to at least version 3.11.0 
  or use [Realm Cloud](https://cloud.realm.io). If you try to connect to a ROS v3.10.x or 
  previous, you will see an error like `Wrong protocol version in Sync HTTP request, 
  client protocol version = 25, server protocol version = 24`.

### Fixed
* None

### Compatibility
* Realm Object Server: 3.11.0 or later.
* File format: Generates Realms with format v9 (Reads and upgrades all previous formats)
* APIs are backwards compatible with all previous release of realm-java in the 5.x.y series.

### Internal
* Sync Protocol version increased to 25.
* Updated Realm Sync to 3.10.1
* Updated Realm Core to 5.10.2


## 5.6.0 (2018-09-24)

### Enhancements
* [ObjectServer] Added `RealmPermissions.findOrCreate(String roleName)` and
  `ClassPermissions.findOrCreate(String roleName)` ([#6168](https://github.com/realm/realm-java/issues/6168)).
* `@RealmClass("name")` and `@RealmField("name")` can now be used as a shorthand for defining custom
  name mappings ([#6145](https://github.com/realm/realm-java/issues/6145)).
* Added support for `RealmQuery.limit(long limit)` ([#544](https://github.com/realm/realm-java/issues/544)).
  When building a `RealmQuery`, `sort()`, `distinct()` and `limit()` will now be applied in the order
  they are called. Before this release, `sort()`  and `distinct()` could be called any order, but
  `sort()` would always be applied before `distinct()`.
* Building with Android App Bundle is now supported ([#5977](https://github.com/realm/realm-java/issues/5977)).

### Fixed
* None

### Compatibility
* Realm Object Server: 3.11.0 or later.
* File format: Generates Realms with format v9 (Reads and upgrades all previous formats)
* APIs are backwards compatible with all previous release of realm-java in the 5.x.y series.

### Internal
* Updated ReLinker to 1.3.0.
* Updated to Object Store commit: 7e19c51af72c3343b453b8a13c82dfda148e4bbc


## 5.5.0 (2018-08-31)

### Enhancements
* [ObjectServer] Added `ConnectionState` enum describing the states a connection can be in.
* [ObjectServer] Added `SyncSession.isConnected()` and `SyncSession.getConnectionState()`.
* [ObjectServer] Added support for observing connection changes for a session using `SyncSession.addConnectionChangeListener()` and `SyncSession.removeConnectionChangeListener()`.
* [ObjectServer] Added Kotlin extension property `Realm.syncSession` for synchronized Realms.
* [ObjectServer] Added Kotlin extension method `Realm.classPermissions<RealmModel>()`.
* [ObjectServer] Added support for starting and stopping synchronization using `SyncSession.start()` and `SyncSession.stop()` (#6135).
* [ObjectServer] Added API's for making it easier to work with network proxies (#6163): 
  * `SyncManager.setAuthorizationHeaderName(String headerName)`
  * `SyncManager.setAuthorizationHeaderName(String headerName, String host)`
  * `SyncManager.addCustomRequestHeader(String headerName, String headerValue)`
  * `SyncManager.addCustomRequestHeader(String headerName, String headerValue, String host)`
  * `SyncManager.addCustomRequestHeaders(Map<String, String> headers)`
  * `SyncManager.addCustomRequestHeaders(Map<String, String> headers, String host)`
  * `SyncConfiguration.Builder.urlPrefix(String prefix)`
 
### Fixed
* Methods and classes requiring synchronized Realms have been removed from the standard AAR package. They are now only visible when enabling synchronized Realms in Gradle. The methods and classes will still be visible in the source files and docs, but annotated with `@ObjectServer` (#5799).

### Internal
* Updated to Realm Sync 3.9.4
* Updated to Realm Core 5.8.0
* Updated to Object Store commit: b0fc2814d9e6061ce5ba1da887aab6cfba4755ca

### Credits
* Thanks to @lucasdornelasv for improving the performance of `Realm.copyToRealm()`, `Realm.copyToRealmOrUpdate()` and `Realm.copyFromRealm()` #(6124). 


## 5.4.3 (YYYY-MM-DD)

### Bug Fixes

* [ObjectServer] ProGuard was not configured correctly when working with Subscriptions for Query-based Realms.


## 5.4.2 (2018-08-09)

### Bug Fixes

* [ObjectServer] Fixed bugs in the Sync Client that could lead to memory corruption and crashes.

### Internal

* Upgraded to Realm Sync 3.8.8


## 5.4.1 (2018-08-03)

### Bug Fixes

* Compile time crash if no `targetSdk` was defined in Gradle. This was introduced in 5.4.0 (#6082).
* Fix Realm Gradle Plugin adding dependencies in a way incompatible with Kotlin Android Extensions. This was introduced in Realm Java 5.4.0 (#6080).


## 5.4.0 (2018-07-22)

### Enhancements

* Removing a ChangeListener on invalid objects or `RealmResults` should warn instead of throwing (fixes #5855).

### Bug Fixes

* [ObjectServer] Using Android Network Security Configuration is necessary to install the custom root CA for tests (API >= 24) (#5970).
* Fixes issue with the incremental build causing direct access to model without accessor to fail (#6056).
* `RealmQuery.distinct()` is now correctly applied when calling `RealmQuery.count()` (#5958).

### Internal

* Upgraded to Realm Core 5.7.2
* Upgraded to Realm Sync 3.8.1
* [ObjectServer] Improved performance when integrating changes from the server.
* Added extra information about the state of the Realm file if an exception is thrown due to Realm not being able to open it.
* Removed internal dependency on Groovy in the Realm Transformer (#3971).

### Credits

* Thanks to @kageiit for removing Groovy from the Realm Transformer (#3971).


## 5.3.1 (2018-06-19)

### Bug Fixes

* [ObjectServer] Fixed a bug which could potentially flood Realm Object Server with PING messages.
* Calling `Realm.deleteAll()` on a Realm file that contains more classes than in the schema throws exception (#5745).
* `Realm.isEmpty()` returning false in some cases, even if all tables part of the schema are empty (#5745).
* Fixed rare native crash materializing as `Assertion failed: ref + size <= after_ref with (ref, size, after_ref, ndx, m_free_positions.size())` (#5300).

### Internal

* Upgraded to Realm Core 5.6.2
* Upgraded to Realm Sync 3.5.6
* Upgraded to Object Store commit `0bcb9643b8fb14323df697999b79c4a5341a8a21`


## 5.3.0 (2018-06-12)

### Enhancements

* [ObjectServer] `Realm.compactRealm(config)` now works on synchronized Realms (#5937).
* [ObjectServer] `SyncConfiguration.compactOnLaunch()` and `SyncConfiguration.compactOnLaunch(callback)` has been added (#5937).
* Added `RealmQuery.getRealm()`, `RealmResults.getRealm()`, `RealmList.getRealm()` and `OrderedRealmCollectionSnapshot.getRealm()` (#5997).
* Removing a ChangeListener on invalid objects or `RealmResults` should warn instead of throwing (fixes #5855).


### Internal

* Upgraded to Realm Core 5.6.0
* Upgraded to Realm Sync 3.5.2


## 5.2.0 (2018-06-06)

The feature previously named Partial Sync is now called Query-Based Sync and is now the default mode when synchronizing Realms.
This has impacted a number of API's. See below for the details.

### Deprecated

* [ObjectServer] `SyncConfiguration.automatic()` has been deprecated in favour of `SyncUser.getDefaultConfiguration()`.
* [ObjectServer] `new SyncConfiguration.Builder(user, url)` has been deprecated in favour of `SyncUser.createConfiguration(url)`. NOTE: Creating configurations using `SyncUser` will default to using query-based Realms, while creating them using `new SyncConfiguration.Builder(user, url)` will default to fully synchronized Realms.
* [ObjectServer] With query-based sync being the default `SyncConfiguration.Builder.partialRealm()` has been deprecated. Use ``SyncConfiguration.Builder.fullSynchronization()` if you want full synchronisation instead.

### Enhancements

* [ObjectServer] Added `SyncUser.createConfiguration(url)`. Realms created this way are query-based Realms by default.
* [ObjectServer] Added `SyncUser.getDefaultConfiguration()`.
* The Realm bytecode transformer now supports incremental builds (#3034).
* Improved speed and allocations when parsing field descriptions in queries (#5547).

### Bug Fixes

* Having files that ends with `RealmProxy` will no longer break the Realm Transformer (#3709).

### Internal

* Module mediator classes being generated now produces a stable output enabling better support for incremental builds (#3034).


## 5.1.0 (2018-04-25)

### Enhancements

* [ObjectServer] Added support for `SyncUser.requestPasswordReset()`, `SyncUser.completePasswordReset()`
  and their async variants. This makes it possible to reset the password for users created using
  `Credentials.usernamePassword()` where they used their email as username (#5821).
* [ObjectServer] Added support for `SyncUser.requestEmailConfirmation()`, `SyncUser.confirmEmail()`
  and their async variants. This makes it possible to ask users to confirm their email. This is only
  supported for users created using `Credentials.usernamePassword()` who have used an email as their
  username (#5821).
* `RealmQuery.in()` now support `null` which will always return no matches (#4011).
* Added support for `RealmQuery.alwaysTrue()` and `RealmQuery.alwaysFalse()`.

### Bug Fixes

* Changing a primary key from being nullable to being required could result in objects being deleted (##5899).


## 5.0.1 (2018-04-09)

### Enhancements

* [ObjectServer] `SyncConfiguration.automatic()` will make use of the host port to work out the default Realm URL.
* [ObjectServer] A role is now automatically created for each user with that user as its only member. This simplifies the common use case of restricting access to specific objects to a single user. This role can be accessed at `PermissionUser.getRole()`.
* [ObjectServer] Expose `Role.getMembers()` to access the list of associated `UserPermission`.

### Bug Fixes

* `RealmList.move()` did not move items correctly for unmanaged lists (#5860).
* `RealmObject.isValid()` not correctly returns `false` if `null` is provided as an argument (#5865).
* `RealmQuery.findFirst()` and `RealmQuery.findFirstAsync()` not working correctly with sorting (#5714).
* Permission `noPrivileges` and `allPrivileges` were returning opposite privileges.
* Fixes an issue caused by JNI local table reference overflow (#5880).

### Internal

* Upgraded to Realm Sync 3.0.1
* Upgraded to Realm Core 5.4.2

## 5.0.0 (2018-03-15)

This release is compatible with the Realm Object Server 3.0.0-beta.3 or later.

### Known Bugs

* API's marked @ObjectServer are shipped as part of the base binary, they should only be available when enabling synchronized Realms.

### Breaking Changes

* [ObjectServer] Renamed `SyncUser.currentUser()` to `SyncUser.current()`.
* [ObjectServer] Renamed `SyncUser.login(...)` and `SyncUser.loginAsync(...)` to `SyncUser.logIn(...)` and `SyncUser.logInAsync(...)`.
* [ObjectServer] Renamed `SyncUser.logout()` to `SyncUser.logOut()`.
* The `OrderedCollectionChangeSet` parameter in `OrderedRealmCollectionChangeListener.onChange()` is no longer nullable. Use `changeSet.getState()` instead (#5619).
* `realm.subscribeForObjects()` have been removed. Use `RealmQuery.findAllAsync(String subscriptionName)` and `RealmQuery.findAllAsync()` instead.
* Removed previously deprecated `RealmQuery.findAllSorted()`, `RealmQuery.findAllSortedAsync()` `RealmQuery.distinct()` and `RealmQuery.distinctAsync()`.
* Renamed `RealmQuery.distinctValues()` to `RealmQuery.distinct()`

### Enhancements

* [ObjectServer] Added support for partial Realms. Read [here](https://realm.io/docs/java/latest/#partial-realms) for more information.
* [ObjectServer] Added support for Object Level Permissions (requires partial synchronized Realms). Read [here](https://realm.io/docs/java/latest/#partial-realms) for more information.
* [ObjectServer] Added `SyncConfiguration.automatic()` and `SyncConfiguration.automatic(SyncUser user)` (#5806).
* Added two new methods to `OrderedCollectionChangeSet`: `getState()` and `getError()` (#5619).

## Bug Fixes

* Better exception message if a non model class is provided to methods only accepting those (#5779).

### Internal

* Upgraded to Realm Sync 3.0.0
* Upgraded to Realm Core 5.3.0


## 4.4.0 (2018-03-13)

### Enhancements

* Added support for mapping between a Java name and the underlying name in the Realm file using `@RealmModule`, `@RealmClass` and `@RealmField` annotations (#5280).

## Bug Fixes

* [ObjectServer] Fixed an issue where login after a logout will not resume Syncing (https://github.com/realm/my-first-realm-app/issues/22).


## 4.3.4 (2018-02-06)

## Bug Fixes

* Added missing `RealmQuery.oneOf()` for Kotlin that accepts non-nullable types (#5717).
* [ObjectServer] Fixed an issue preventing sync to resume when the network is back (#5677).

## 4.3.3 (2018-01-19)

### Internal

* Downgrade JavaAssist to 3.21.0-GA to fix an issue with a `ClassNotFoundException` at runtime (#5641).


## 4.3.2 (2018-01-17)

### Bug Fixes

* Throws a better exception message when calling `RealmObjectSchema.addField()` with a `RealmModel` class (#3388).
* Use https for Realm version checker (#4043).
* Prevent Realms Gradle plugin from transitively forcing specific versions of Google Build Tools onto downstream projects (#5640).
* [ObjectServer] logging a warning message instead of throwing an exception, when sync report an unknown error code (#5403).

### Enhancements

* [ObjectServer] added support for both Anonymous and Nickname authentication.


### Internal

* Upgraded to Realm Sync 2.2.9
* Upgraded to Realm Core 5.1.2

## 4.3.1 (2017-12-06)

### Bug Fixes

* Fixed kotlin standard library being added to both Java and Kotlin projects (#5587).


## 4.3.0 (2017-12-05)

### Deprecated

* Support for mips devices are deprecated.
* `RealmQuery.findAllSorted()` and `RealmQuery.findAllSortedAsync()` variants in favor of predicate `RealmQuery.sort().findAll()`.
* `RealmQuery.distinct()` and `RealmQuery.distinctAsync()` variants in favor of predicate `RealmQuery.distinctValues().findAll()`

### Enhancements

* [ObjectServer] Added explicit support for JSON Web Tokens (JWT) using `SyncCredentials.jwt(String token)`. It requires Object Server 2.0.23+ (#5580).
* Projects using Kotlin now include additional extension functions that make working with Kotlin easier. See [docs](https://realm.io/docs/java/latest/#kotlin) for more info (#4684).
* New query predicate: `sort()`.
* New query predicate: `distinctValues()`. Will be renamed to `distinct` in next major version.
* The Realm annotation processor now has a stable output when there are no changes to model classes, improving support for incremental compilers (#5567).

### Bug Fixes

* Added missing `toString()` for the implementation of `OrderedCollectionChangeSet`.
* Sync queries are evaluated immediately to solve the performance issue when the query results are huge, `RealmResults.size()` takes too long time (#5387).
* Correctly close the Realm instance if an exception was thrown while opening it. This avoids `IllegalStateException` when deleting the Realm in the catch block (#5570).
* Fixed the listener on `RealmList` not being called when removing the listener then adding it again (#5507). Please notice that a similar issue still exists for `RealmResults`.

### Internal

* Use `OsList` instead of `OsResults` to add notification token on for `RealmList<RealmModel>`.
* Updated Gradle and plugins to support Android Studio `3.0.0` (#5472).
* Upgraded to Realm Sync 2.1.8.
* Upgraded to Realm Core 4.0.4.

### Credits

* Thanks to @tbsandee for fixing a typo (#5548).
* Thanks to @vivekkiran for updating Gradle and plugins to support Android Studio `3.0.0` (#5472).
* Thanks to @madisp for adding better support for incremental compilers (#5567).


## 4.2.0 (2017-11-17)

### Enhancements

* Added support for using non-encrypted Realms in multiple processes. Some caveats apply. Read [doc](https://realm.io/docs/java/latest/#multiprocess) for more info (#1091).
* Added support for importing primitive lists from JSON (#5362).
* [ObjectServer] Support SSL validation using Android TrustManager (no need to specify `trustedRootCA` in `SynConfiguration` if the certificate is installed on the device), fixes (#4759).
* Added the and() function to `RealmQuery` in order to improve readability.

### Bug Fixes

* Leaked file handler in the Realm Transformer (#5521).
* Potential fix for "RealmError: Incompatible lock file" crash (#2459).

### Internal

* Updated JavaAssist to 3.22.0-GA.
* Upgraded to Realm Sync 2.1.4.
* Upgraded to Realm Core 4.0.3.

### Credits

* Thanks to @rakshithravi1997 for adding `RealmQuery.and()` (#5520).


## 4.1.1 (2017-10-27)

### Bug Fixes

* Fixed the compile warnings of using deprecated method `RealmProxyMediator.getTableName()` in generated mediator classes (#5455).
* [ObjectServer] now retrying network query when encountering any `IOException` (#5453).
* Fixed a `NoClassDefFoundError` due to using `@SafeVarargs` below API 19 (#5463).

### Internal

* Updated Realm Sync to 2.1.0.


## 4.1.0 (2017-10-20)

### Enhancements

* `Realm.deleteRealm()` and `RealmConfiguration.assetFile()` are multi-processes safe now.

### Bug Fixes

* Fix some potential database corruption caused by deleting the Realm file while a Realm instance are still opened in another process or the sync client thread.
* Added `realm.ignoreKotlinNullability` as a kapt argument to disable treating kotlin non-null types as `@Required` (#5412) (introduced in `v3.6.0`).
* Increased http connect/write timeout for low bandwidth network.


## 4.0.0 (2017-10-16)

### Breaking Changes

The internal file format has been upgraded. Opening an older Realm will upgrade the file automatically, but older versions of Realm will no longer be able to read the file.

* [ObjectServer] Updated protocol version to 22 which is only compatible with Realm Object Server >= 2.0.0.
* [ObjectServer] Removed deprecated APIs `SyncUser.retrieveUser()` and `SyncUser.retrieveUserAsync()`. Use `SyncUser.retrieveInfoForUser()` and `retrieveInfoForUserAsync()` instead.
* [ObjectServer] `SyncUser.Callback` now accepts a generic parameter indicating type of object returned when `onSuccess` is called.
* [ObjectServer] Renamed `SyncUser.getAccessToken` to `SyncUser.getRefreshToken`.
* [ObjectServer] Removed deprecated API `SyncUser.getManagementRealm()`.
* Calling `distinct()` on a sorted `RealmResults` no longer clears any sorting defined (#3503).
* Relaxed upper bound of type parameter of `RealmList`, `RealmQuery`, `RealmResults`, `RealmCollection`, `OrderedRealmCollection` and `OrderedRealmCollectionSnapshot`.
* Realm has upgraded its RxJava1 support to RxJava2 (#3497)
  * `Realm.asObservable()` has been renamed to `Realm.asFlowable()`.
  * `RealmList.asObservable()` has been renamed to `RealmList.asFlowable()`.
  * `RealmResults.asObservable()` has been renamed to `RealmResults.asFlowable()`.
  * `RealmObject.asObservable()` has been renamed to `RealmObject.asFlowable()`.
  * `RxObservableFactory` now return RxJava2 types instead of RxJava1 types.
* Removed deprecated APIs `RealmSchema.close()` and `RealmObjectSchema.close()`. Those don't have to be called anymore.
* Removed deprecated API `RealmResults.removeChangeListeners()`. Use `RealmResults.removeAllChangeListeners()` instead.
* Removed deprecated API `RealmObject.removeChangeListeners()`. Use `RealmObject.removeAllChangeListeners()` instead.
* Removed `UNSUPPORTED_TABLE`, `UNSUPPORTED_MIXED` and `UNSUPPORTED_DATE` from `RealmFieldType`.
* Removed deprecated API `RealmResults.distinct()`/`RealmResults.distinctAsync()`. Use `RealmQuery.distinct()`/`RealmQuery.distinctAsync()` instead.
* `RealmQuery.createQuery(Realm, Class)`, `RealmQuery.createDynamicQuery(DynamicRealm, String)`, `RealmQuery.createQueryFromResult(RealmResults)` and `RealmQuery.createQueryFromList(RealmList)` have been removed. Use `Realm.where(Class)`, `DynamicRealm.where(String)`, `RealmResults.where()` and `RealmList.where()` instead.

### Enhancements

* [ObjectServer] `SyncUserInfo` now also exposes a users metadata using `SyncUserInfo.getMetadata()`
* `RealmList` can now contain `String`, `byte[]`, `Boolean`, `Long`, `Integer`, `Short`, `Byte`, `Double`, `Float` and `Date` values. [Queries](https://github.com/realm/realm-java/issues/5361) and [Importing primitive lists from JSON](https://github.com/realm/realm-java/issues/5362) are not supported yet.
* Added support for lists of primitives in `RealmObjectSchema` with `addRealmListField(String fieldName, Class<?> primitiveType)`
* Added support for lists of primitives in `DynamicRealmObject` with `setList(String fieldName, RealmList<?> list)` and `getList(String fieldName, Class<?> primitiveType)`.
* Minor performance improvement when copy/insert objects into Realm.
* Added `static RealmObject.getRealm(RealmModel)`, `RealmObject.getRealm()` and `DynamicRealmObject.getDynamicRealm()` (#4720).
* Added `RealmResults.asChangesetObservable()` that emits the pair `(results, changeset)` (#4277).
* Added `RealmList.asChangesetObservable()` that emits the pair `(list, changeset)` (#4277).
* Added `RealmObject.asChangesetObservable()` that emits the pair `(object, changeset)` (#4277).
* All Realm annotations are now kept at runtime, allowing runtime tools access to them (#5344).
* Speedup schema initialization when a Realm file is first accessed (#5391).

### Bug Fixes

* [ObjectServer] Exposing a `RealmConfiguration` that allows a user to open the backup Realm after the client reset (#4759/#5223).
* [ObjectServer] Realm no longer throws a native “unsupported instruction” exception in some cases when opening a synced Realm asynchronously (https://github.com/realm/realm-object-store/issues/502).
* [ObjectServer] Fixed "Cannot open the read only Realm" issue when get`PermissionManager` (#5414).
* Throw `IllegalArgumentException` instead of `IllegalStateException` when calling string/binary data setters if the data length exceeds the limit.
* Added support for ISO8601 2-digit time zone designators (#5309).
* "Bad File Header" caused by the device running out of space while compacting the Realm (#5011).
* `RealmQuery.equalTo()` failed to find null values on an indexed field if using Case.INSENSITIVE (#5299).
* Assigning a managed object's own list to itself would accidentally clear it (#5395).
* Don't try to acquire `ApplicationContext` if not available in `Realm.init(Context)` (#5389).
* Removing and re-adding a changelistener from inside a changelistener sometimes caused notifications to be missed (#5411).

### Internal

* Upgraded to Realm Sync 2.0.2.
* Upgraded to Realm Core 4.0.2.
* Upgraded to OkHttp 3.9.0.
* Upgraded to RxJava 2.1.4.
* Use Object Store to create the primary key table.

### Credits

* Thanks to @JussiPekonen for adding support for 2-digit time zone designators when importing JSON (#5309).


## 3.7.2 (2017-09-12)

### Bug Fixes

* Fixed a JNI memory issue when doing queries which might potentially cause various native crashes.
* Fixed a bug that `RealmList.deleteFromRealm(int)`, `RealmList.deleteFirstFromRealm()` and `RealmList.deleteLastFromRealm()` did not remove target objects from Realm. This bug was introduced in `3.7.1` (#5233).
* Crash with "'xxx' doesn't exist in current schema." when ProGuard is enabled (#5211).


## 3.7.1 (2017-09-07)

### Bug Fixes

* Fixed potential memory leaks of `LinkView` when calling bulk insertions APIs.
* Fixed possible assertion when using `PermissionManager` at the beginning (#5195).
* Crash caused by JNI couldn't find `SharedRealm`'s inner classes when ProGuard is enabled (#5211).

### Internal

* Replaced LinkView with Object Store's List.
* Renaming `io.realm.internal.CollectionChangeSet` to `io.realm.internal.OsCollectionChangeSet`.


## 3.7.0 (2017-09-01)

### Deprecated

* [ObjectServer] `SyncUser.getManagementRealm()`. Use `SyncUser.getPermissionManager()` instead.

### Enhancements

* [ObjectServer] `SyncUser.getPermissionManager` added as a helper API for working with permissions and permission offers.

### Internal

* [ObjectServer] Upgraded OkHttp to 3.7.0.


## 3.6.0 (2017-09-01)

### Breaking Changes

* [ObjectServer] `SyncUser.logout()` no longer throws an exception when associated Realms instances are not closed (#4962).

### Deprecated

* [ObjectServer] `SyncUser#retrieveUser` and `SyncUser#retrieveUserAsync` replaced by `SyncUser#retrieveInfoForUser`
and `SyncUser#retrieveInfoForUserAsync` which returns a `SyncUserInfo` with mode information (#5008).
* [ObjectServer] `SyncUser#Callback` replaced by the generic version `SyncUser#RequestCallback<T>`.

### Enhancements

* [ObjectServer] Added `SyncSession.uploadAllLocalChanges()`.
* [ObjectServer] APIs of `UserStore` have been changed to support same user identity but different authentication server scenario.
* [ObjectServer] Added `SyncUser.allSessions` to retrieve the all valid sessions belonging to the user (#4783).
* Added `Nullable` annotation to methods that may return `null` in order to improve Kotlin usability. This also introduced a dependency to `com.google.code.findbugs:jsr305`.
* `org.jetbrains.annotations.NotNull` is now an alias for `@Required`. This means that the Realm Schema now fully understand Kotlin non-null types.
* Added support for new data type `MutableRealmIntegers`. The new type behaves almost exactly as a reference to a Long (mutable nullable, etc) but supports `increment` and `decrement` methods, which implement a Conflict Free Replicated Data Type, whose value will converge even when changed across distributed devices with poor connections (#4266).
* Added more detailed exception message for `RealmMigrationNeeded`.
* Bumping schema version only without any actual schema changes will just succeed even when the migration block is not supplied. It threw an `RealmMigrationNeededException` before in the same case.
* Throw `IllegalStateException` when schema validation fails because of wrong declaration of `@LinkingObjects`.

### Bug Fixes

* Potential crash after using `Realm.getSchema()` to change the schema of a typed Realm. `Realm.getSchema()` now returns an immutable `RealmSchema` instance.
* `Realm.copyToRealmOrUpdate()` could cause a `RealmList` field to contain duplicated elements (#4957).
* `RealmSchema.create(String)` and `RealmObjectSchema.setClassName(String)` did not accept class name whose length was 51 to 57.
* Workaround for an Android JVM crash when using `compactOnLaunch()` (#4964).
* Class name in exception message from link query is wrong (#5096).
* The `compactOnLaunch` callback is no longer invoked if the Realm at that path is already open on other threads.

### Internal

* [ObjectServer] removed `ObjectServerUser` and its inner classes, in a step to reduce `SyncUser` complexity (#3741).
* [ObjectServer] changed the `SyncSessionStopPolicy` to `AfterChangesUploaded` to align with other binding and to prevent use cases where the Realm might be deleted before the last changes get synchronized (#5028).
* Upgraded Realm Sync to 1.10.8
* Let Object Store handle migration.


## 3.5.0 (2017-07-11)

### Enhancements

* Added `RealmConfiguration.Builder.compactOnLaunch()` to compact the file on launch (#3739).
* [ObjectServer] Adding user lookup API for administrators (#4828).
* An `IllegalStateException` will be thrown if the given `RealmModule` doesn't include all required model classes (#3398).

### Bug Fixes

* Bug in `isNull()`, `isNotNull()`, `isEmpty()`, and `isNotEmpty()` when queries involve nullable fields in link queries (#4856).
* Bug in how to resolve field names when querying `@LinkingObjects` as the last field (#4864).
* Rare crash in `RealmLog` when log level was set to `LogLevel.DEBUG`.
* Broken case insensitive query with indexed field (#4788).
* [ObjectServer] Bug related to the behaviour of `SyncUser#logout` and the use of invalid `SyncUser` with `SyncConfiguration` (#4822).
* [ObjectServer] Not all error codes from the server were recognized correctly, resulting in UNKNOWN being reported instead.
* [ObjectServer] Prevent the use of a `SyncUser` that explicitly logged out, to open a Realm (#4975).

### Internal

* Use Object Store to do table initialization.
* Removed `Table#Table()`, `Table#addEmptyRow()`, `Table#addEmptyRows()`, `Table#add(Object...)`, `Table#pivot(long,long,PivotType)` and `Table#createnative()`.
* Upgraded Realm Core to 2.8.6
* Upgraded Realm Sync to 1.10.5
* Removed `io.realm.internal.OutOfMemoryError`. `java.lang.OutOfMemoryError` will be thrown instead.


## 3.4.0 (2017-06-22)

### Breaking Changes

* [ObjectServer] Updated protocol version to 18 which is only compatible with ROS > 1.6.0.

### Deprecated

* `RealmSchema.close()` and `RealmObjectSchema.close()`. They don't need to be closed manually. They were added to the public API by mistake.

### Enhancements

* [ObjectServer] Added support for Sync Progress Notifications through `SyncSession.addDownloadProgressListener(ProgressMode, ProgressListener)` and `SyncSession.addUploadProgressListener(ProgressMode, ProgressListener)` (#4104).
* [ObjectServer] Added `SyncSession.getState()` (#4784).
* Added support for querying inverse relationships (#2904).
* Moved inverse relationships out of beta stage.
* Added `Realm.getDefaultConfiguration()` (#4725).

### Bug Fixes

* [ObjectServer] Bug which may crash when the JNI local reference limitation was reached on sync client thread.
* [ObjectServer] Retrying connections with exponential backoff, when encountering `ConnectException` (#4310).
* When converting nullable BLOB field to required, `null` values should be converted to `byte[0]` instead of `byte[1]`.
* Bug which may cause duplicated primary key values when migrating a nullable primary key field to not nullable. `RealmObjectSchema.setRequired()` and `RealmObjectSchema.setNullable()` will throw when converting a nullable primary key field with null values stored to a required primary key field.

### Internal

* Upgraded to Realm Sync 1.10.1
* Upgraded to Realm Core 2.8.4

### Credits

* Thanks to Anis Ben Nsir (@abennsir) for upgrading Roboelectric in the unitTestExample (#4698).


## 3.3.2 (2017-06-09)

### Bug Fixes

* [ObjectServer] Crash when an authentication error happens (#4726).
* [ObjectServer] Enabled encryption with Sync (#4561).
* [ObjectServer] Admin users did not connect correctly to the server (#4750).

### Internal

* Factor out internal interface ManagedObject.

## 3.3.1 (2017-05-26)

### Bug Fixes

* [ObjectServer] Accepted extra columns against synced Realm (#4706).


## 3.3.0 (2017-05-24)

### Enhancements

* [ObjectServer] Added two options to `SyncConfiguration` to provide a trusted root CA `trustedRootCA` and to disable SSL validation `disableSSLVerification` (#4371).
* [ObjectServer] Added support for changing passwords through `SyncUser.changePassword()` using an admin user (#4588).

### Bug Fixes

* Queries on proguarded Realm model classes, failed with "Table not found" (#4673).


## 3.2.1 (2017-05-19)

### Enhancements

* Not in transaction illegal state exception message changed to "Cannot modify managed objects outside of a write transaction.".

### Bug Fixes

* [ObjectServer] `schemaVersion` was mistakenly required in order to trigger migrations (#4658).
* [ObjectServer] Fields removed from model classes will now correctly be hidden instead of throwing an exception when opening the Realm (#4658).
* Random crashes which were caused by a race condition in encrypted Realm (#4343).

### Internal

* Upgraded to Realm Sync 1.8.5.
* Upgraded to Realm Core 2.8.0.

## 3.2.0 (2017-05-16)

### Enhancements

* [ObjectServer] Added support for `SyncUser.isAdmin()` (#4353).
* [ObjectServer] New set of Permission API's have been added to `SyncUser` through `SyncUser.getPermissionManager()` (#4296).
* [ObjectServer] Added support for changing passwords through `SyncUser.changePassword()` (#4423).
* [ObjectServer] Added support for `SyncConfiguration.Builder.waitForInitialRemoteData()` (#4270).
* Transient fields are now allowed in model classes, but are implicitly treated as having the `@Ignore` annotation (#4279).
* Added `Realm.refresh()` and `DynamicRealm.refresh()` (#3476).
* Added `Realm.getInstanceAsync()` and `DynamicRealm.getInstanceAsync()` (#2299).
* Added `DynamicRealmObject#linkingObjects(String,String)` to support linking objects on `DynamicRealm` (#4492).
* Added support for read only Realms using `RealmConfiguration.Builder.readOnly()` and `SyncConfiguration.Builder.readOnly()`(#1147).
* Change listeners will now auto-expand variable names to be more descriptive when using Android Studio.
* The `toString()` methods for the standard and dynamic proxies now print "proxy", or "dynamic" before the left bracket enclosing the data.

### Bug Fixes

* `@LinkingObjects` annotation now also works with Kotlin (#4611).

### Internal

* Use separated locks for different `RealmCache`s (#4551).

## 3.1.4 (2017-05-04)

## Bug fixes

* Added missing row validation check in certain cases on invalidated/deleted objects (#4540).
* Initializing Realm is now more resilient if `Context.getFilesDir()` isn't working correctly (#4493).
* `OrderedRealmCollectionSnapshot.get()` returned a wrong object (#4554).
* `onSuccess` callback got triggered infinitely if a synced transaction was committed in the async transaction's `onSuccess` callback (#4594).

## 3.1.3 (2017-04-20)

### Enhancements

* [ObjectServer] Resume synchronization as soon as the connectivity is back (#4141).

### Bug Fixes

* `equals()` and `hashCode()` of managed `RealmObject`s that come from linking objects don't work correctly (#4487).
* Field name was missing in exception message when `null` was set to required field (#4484).
* Now throws `IllegalStateException` when a getter of linking objects is called against deleted or not yet loaded `RealmObject`s (#4499).
* `NullPointerException` caused by local transaction inside the listener of `findFirstAsync()`'s results (#4495).
* Native crash when adding listeners to `RealmObject` after removing listeners from the same `RealmObject` before (#4502).
* Native crash with "Invalid argument" error happened on some Android 7.1.1 devices when opening Realm on external storage (#4461).
* `OrderedRealmCollectionChangeListener` didn't report change ranges correctly when circular link's field changed (#4474).

### Internal

* Upgraded to Realm Sync 1.6.0.
* Upgraded to Realm Core 2.6.1.

## 3.1.2 (2017-04-12)

### Bug Fixes

* Crash caused by JNI couldn't find `OsObject.notifyChangeListeners` when ProGuard is enabled (#4461).
* Incompatible return type of `RealmSchema.getAll()` and `BaseRealm.getSchema()` (#4443).
* Memory leaked when synced Realm was initialized (#4465).
* An `IllegalStateException` will be thrown when starting iterating `OrderedRealmCollection` if the Realm is closed (#4471).

## 3.1.1 (2017-04-07)

### Bug Fixes

* Crash caused by Listeners on `RealmObject` getting triggered the 2nd time with different changed field (#4437).
* Unintentionally exposing `StandardRealmSchema` (#4443).
* Workaround for crashes on specific Samsung devices which are caused by a buggy `memmove` call (#3651).

## 3.1.0 (2017-04-05)

### Breaking Changes

* Updated file format of Realm files. Existing Realm files will automatically be migrated to the new format when they are opened, but older versions of Realm cannot open these files.
* [ObjectServer] Due to file format changes, Realm Object Server 1.3.0 or later is required.

### Enhancements

* Added support for reverse relationships through the `@LinkingObjects` annotation. See `io.realm.annotations.LinkingObjects` for documentation.  
  * This feature is in `@Beta`.
  * Queries on linking objects do not work.  Queries like `where(...).equalTo("field.linkingObjects.id", 7).findAll()` are not yet supported.
  * Backlink verification is incomplete.  Evil code can cause native crashes.
* The listener on `RealmObject` will only be triggered if the object changes (#3894).
* Added `RealmObjectChangeListener` interface that provide detailed information about `RealmObject` field changes.
* Listeners on `RealmList` and `RealmResults` will be triggered immediately when the transaction is committed on the same thread (#4245).
* The real `RealmMigrationNeededException` is now thrown instead of `IllegalArgumentException` if no migration is provided for a Realm that requires it.
* `RealmQuery.distinct()` can be performed on unindexed fields (#2285).
* `targetSdkVersion` is now 25.
* [ObjectServer] In case of a Client Reset, information about the location of the backed up Realm file is now reported through the `ErrorHandler` interface (#4080).
* [ObjectServer] Authentication URLs now automatically append `/auth` if no other path segment is set (#4370).

### Bug Fixes

* Crash with `LogicError` with `Bad version number` on notifier thread (#4369).
* `Realm.migrateRealm(RealmConfiguration)` now fails correctly with an `IllegalArgumentException` if a `SyncConfiguration` is provided (#4075).
* Potential cause for Realm file corruptions (never reported).
* Add `@Override` annotation to proxy class accessors and stop using raw type in proxy classes in order to remove warnings from javac (#4329).
* `findFirstAsync()` now returns an invalid object if there is no object matches the query condition instead of running the query repeatedly until it can find one (#4352).
* [ObjectServer] Changing the log level after starting a session now works correctly (#4337).

### Internal

* Using the Object Store's Session and SyncManager.
* Upgraded to Realm Sync 1.5.0.
* Upgraded to Realm Core 2.5.1.
* Upgraded Gradle to 3.4.1

## 3.0.0 (2017-02-28)

### Breaking Changes

* `RealmResults.distinct()` returns a new `RealmResults` object instead of filtering on the original object (#2947).
* `RealmResults` is auto-updated continuously. Any transaction on the current thread which may have an impact on the order or elements of the `RealmResults` will change the `RealmResults` immediately instead of change it in the next event loop. The standard `RealmResults.iterator()` will continue to work as normal, which means that you can still delete or modify elements without impacting the iterator. The same is not true for simple for-loops. In some cases a simple for-loop will not work (https://realm.io/docs/java/3.0.0/api/io/realm/OrderedRealmCollection.html#loops), and you must use the new createSnapshot() method.
* `RealmChangeListener` on `RealmObject` will now also be triggered when the object is deleted. Use `RealmObject.isValid()` to check this state(#3138).
* `RealmObject.asObservable()` will now emit the object when it is deleted. Use `RealmObject.isValid()` to check this state (#3138).
* Removed deprecated classes `Logger` and `AndroidLogger` (#4050).

### Deprecated

* `RealmResults.removeChangeListeners()`. Use `RealmResults.removeAllChangeListeners()` instead.
* `RealmObject.removeChangeListeners()`. Use `RealmObject.removeAllChangeListeners()` instead.
* `RealmResults.distinct()` and `RealmResults.distinctAsync()`. Use `RealmQuery.distinct()` and `RealmQuery.distinctAsync()` instead.

### Enhancements

* Added support for sorting by link's field (#672).
* Added `OrderedRealmCollectionSnapshot` class and `OrderedRealmCollection.createSnapshot()` method. `OrderedRealmCollectionSnapshot` is useful when changing `RealmResults` or `RealmList` in simple loops.
* Added `OrderedRealmCollectionChangeListener` interface for supporting fine-grained collection notifications.
* Added support for ChangeListeners on `RealmList`.
* Added `RealmList.asObservable()`.

### Bug Fixes

* Element type checking in `DynamicRealmObject#setList()` (#4252).
* Now throws `IllegalStateException` instead of process crash when any of thread confined methods in `RealmQuery` is called from wrong thread (#4228).
* Now throws `IllegalStateException` when any of thread confined methods in `DynamicRealmObject` is called from wrong thread (#4258).

### Internal

* Use Object Store's `Results` as the backend for `RealmResults` (#3372).
  - Use Object Store's notification mechanism to trigger listeners.
  - Local commits triggers Realm global listener and `RealmObject` listener on current thread immediately instead of in the next event loop.


## 2.3.2 (2017-02-27)

### Bug fixes

* Log levels in JNI layer were all reported as "Error" (#4204).
* Encrypted realms can end up corrupted if many threads are reading and writing at the same time (#4128).
* "Read-only file system" exception when compacting Realm file on external storage (#4140).

### Internal

* Updated to Realm Sync v1.2.1.
* Updated to Realm Core v2.3.2.

### Enhancements

* Improved performance of getters and setters in proxy classes.


## 2.3.1 (2017-02-07)

### Enhancements

* [ObjectServer] The `serverUrl` given to `SyncConfiguration.Builder()` is now more lenient and will also accept only paths as argument (#4144).
* [ObjectServer] Add a timer to refresh periodically the access_token.

### Bug fixes

* NPE problem in SharedRealm.finalize() (#3730).
* `RealmList.contains()` and `RealmResults.contains()` now correctly use custom `equals()` method on Realm model classes.
* Build error when the project is using Kotlin (#4087).
* Bug causing classes to be replaced by classes already in Gradle's classpath (#3568).
* NullPointerException when notifying a single object that it changed (#4086).


## 2.3.0 (2017-01-19)

### Object Server API Changes

* Realm Sync v1.0.0 has been released, and Realm Mobile Platform is no longer considered in beta.
* Breaking change: Location of Realm files are now placed in `getFilesDir()/<userIdentifier>` instead of `getFilesDir()/`.
  This is done in order to support shared Realms among users, while each user retaining their own local copy.
* Breaking change: `SyncUser.all()` now returns Map instead of List.
* Breaking change: Added a default `UserStore` saving users in a Realm file (`RealmFileUserStore`).
* Breaking change: Added multi-user support to `UserStore`. Added `get(String)` and `remove(String)`, removed `remove()` and renamed `get()` to `getCurrent()`.
* Breaking change: Changed the order of arguments to `SyncCredentials.custom()` to match iOS: token, provider, userInfo.
* Added support for `PermissionOffer` and `PermissionOfferResponse` to `SyncUser.getManagementRealm()`.
* Exceptions thrown in error handlers are ignored but logged (#3559).
* Removed unused public constants in `SyncConfiguration` (#4047).
* Fixed bug, preventing Sync client to renew the access token (#4038) (#4039).
* Now `SyncUser.logout()` properly revokes tokens (#3639).

### Bug fixes

* Fixed native memory leak setting the value of a primary key (#3993).
* Activated Realm's annotation processor on connectedTest when the project is using kapt (#4008).
* Fixed "too many open files" issue (#4002).
* Added temporary work-around for bug crashing Samsung Tab 3 devices on startup (#3651).

### Enhancements

* Added `like` predicate for String fields (#3752).

### Internal

* Updated to Realm Sync v1.0.0.
* Added a Realm backup when receiving a Sync client reset message from the server.

## 2.2.2 (2017-01-16)

### Object Server API Changes (In Beta)

* Disabled `Realm.compactRealm()` when sync is enabled as it might corrupt the Realm (https://github.com/realm/realm-core/issues/2345).

### Bug fixes

* "operation not permitted" issue when creating Realm file on some devices' external storage (#3629).
* Crash on API 10 devices (#3726).
* `UnsatisfiedLinkError` caused by `pipe2` (#3945).
* Unrecoverable error with message "Try again" when the notification fifo is full (#3964).
* Realm migration wasn't triggered when the primary key definition was altered (#3966).
* Use phantom reference to solve the finalize time out issue (#2496).

### Enhancements

* All major public classes are now non-final. This is mostly a compromise to support Mockito. All protected fields/methods are still not considered part of the public API and can change without notice (#3869).
* All Realm instances share a single notification daemon thread.
* Fixed Java lint warnings with generated proxy classes (#2929).

### Internal

* Upgraded Realm Core to 2.3.0.
* Upgraded Realm Sync to 1.0.0-BETA-6.5.

## 2.2.1 (2016-11-12)

### Object Server API Changes (In Beta)

* Fixed `SyncConfiguration.toString()` so it now outputs a correct description instead of an empty string (#3787).

### Bug fixes

* Added version number to the native library, preventing ReLinker from accidentally loading old code (#3775).
* `Realm.getLocalInstanceCount(config)` throwing NullPointerException if called after all Realms have been closed (#3791).

## 2.2.0 (2016-11-12)

### Object Server API Changes (In Beta)

* Added support for `SyncUser.getManagementRealm()` and permission changes.

### Bug fixes

* Kotlin projects no longer create the `RealmDefaultModule` if no Realm model classes are present (#3746).
* Remove `includedescriptorclasses` option from ProGuard rule file in order to support built-in shrinker of Android Gradle Plugin (#3714).
* Unexpected `RealmMigrationNeededException` was thrown when a field was added to synced Realm.

### Enhancements

* Added support for the `annotationProcessor` configuration provided by Android Gradle Plugin 2.2.0 or later. Realm plugin adds its annotation processor to the `annotationProcessor` configuration instead of `apt` configuration if it is available and the `com.neenbedankt.android-apt` plugin is not used. In Kotlin projects, `kapt` is used instead of the `annotationProcessor` configuration (#3026).

## 2.1.1 (2016-10-27)

### Bug fixes

* Fixed a bug in `Realm.insert` and `Realm.insertOrUpdate` methods causing a `StackOverFlow` when you try to insert a cyclic graph of objects between Realms (#3732).

### Object Server API Changes (In Beta)

* Set default RxFactory to `SyncConfiguration`.

### Bug fixes

* ProGuard configuration introduced in 2.1.0 unexpectedly kept classes that did not have the @KeepMember annotation (#3689).

## 2.1.0 (2016-10-25)

### Breaking changes

* * `SecureUserStore` has been moved to its own GitHub repository: https://github.com/realm/realm-android-user-store
  See https://github.com/realm/realm-android-user-store/blob/master/README.md for further info on how to include it.


### Object Server API Changes (In Beta)

* Renamed `User` to `SyncUser`, `Credentials` to `SyncCredentials` and `Session` to `SyncSession` to align names with Cocoa.
* Removed `SyncManager.setLogLevel()`. Use `RealmLog.setLevel()` instead.
* `SyncUser.logout()` now correctly clears `SyncUser.currentUser()` (#3638).
* Missing ProGuard configuration for libraries used by Sync extension (#3596).
* Error handler was not called when sync session failed (#3597).
* Added `User.all()` that returns all known Realm Object Server users.
* Upgraded Realm Sync to 1.0.0-BETA-3.2

### Deprecated

* `Logger`. Use `RealmLogger` instead.
* `AndroidLogger`. The logger for Android is implemented in native code instead.

### Bug fixes

* The following were not kept by ProGuard: names of native methods not in the `io.realm.internal` package, names of classes used in method signature (#3596).
* Permission error when a database file was located on external storage (#3140).
* Memory leak when unsubscribing from a RealmResults/RealmObject RxJava Observable (#3552).

### Enhancements

* `Realm.compactRealm()` now works for encrypted Realms.
* Added `first(E defaultValue)` and `last(E defaultValue)` methods to `RealmList` and `RealmResult`. These methods will return the provided object instead of throwing an `IndexOutOfBoundsException` if the list is empty.
* Reduce transformer logger verbosity (#3608).
* `RealmLog.setLevel(int)` for setting the log level across all loggers.

### Internal

* Upgraded Realm Core to 2.1.3

### Credits

* Thanks to Max Furman (@maxfurman) for adding support for `first()` and `last()` default values.

## 2.0.2 (2016-10-06)

This release is not protocol-compatible with previous versions of the Realm Mobile Platform. The base library is still fully compatible.

### Bug fixes

* Build error when using Java 7 (#3563).

### Internal

* Upgraded Realm Core to 2.1.0
* Upgraded Realm Sync to 1.0.0-BETA-2.0.

## 2.0.1 (2016-10-05)

### Bug fixes

* `android.net.conn.CONNECTIVITY_CHANGE` broadcast caused `RuntimeException` if sync extension was disabled (#3505).
* `android.net.conn.CONNECTIVITY_CHANGE` was not delivered on Android 7 devices.
* `distinctAsync` did not respect other query parameters (#3537).
* `ConcurrentModificationException` from Gradle when building an application (#3501).

### Internal

* Upgraded to Realm Core 2.0.1 / Realm Sync 1.3-BETA

## 2.0.0 (2016-09-27)

This release introduces support for the Realm Mobile Platform!
See <https://realm.io/news/introducing-realm-mobile-platform/> for an overview of these great new features.

### Breaking Changes

* Files written by Realm 2.0 cannot be read by 1.x or earlier versions. Old files can still be opened.
* It is now required to call `Realm.init(Context)` before calling any other Realm API.
* Removed `RealmConfiguration.Builder(Context)`, `RealmConfiguration.Builder(Context, File)` and `RealmConfiguration.Builder(File)` constructors.
* `isValid()` now always returns `true` instead of `false` for unmanaged `RealmObject` and `RealmList`. This puts it in line with the behaviour of the Cocoa and .NET API's (#3101).
* armeabi is not supported anymore.
* Added new `RealmFileException`.
  - `IncompatibleLockFileException` has been removed and replaced by `RealmFileException` with kind `INCOMPATIBLE_LOCK_FILE`.
  - `RealmIOExcpetion` has been removed and replaced by `RealmFileException`.
* `RealmConfiguration.Builder.assetFile(Context, String)` has been renamed to `RealmConfiguration.Builder.assetFile(String)`.
* Object with primary key is now required to define it when the object is created. This means that `Realm.createObject(Class<E>)` and `DynamicRealm.createObject(String)` now throws `RealmException` if they are used to create an object with a primary key field. Use `Realm.createObject(Class<E>, Object)` or `DynamicRealm.createObject(String, Object)` instead.
* Importing from JSON without the primary key field defined in the JSON object now throws `IllegalArgumentException`.
* Now `Realm.beginTransaction()`, `Realm.executeTransaction()` and `Realm.waitForChange()` throw `RealmMigrationNeededException` if a remote process introduces incompatible schema changes (#3409).
* The primary key value of an object can no longer be changed after the object was created. Instead a new object must be created and all fields copied over.
* Now `Realm.createObject(Class)` and `Realm.createObject(Class,Object)` take the values from the model's fields and default constructor. Creating objects through the `DynamicRealm` does not use these values (#777).
* When `Realm.create*FromJson()`s create a new `RealmObject`, now they take the default values defined by the field itself and its default constructor for those fields that are not defined in the JSON object.

### Enhancements

* Added `realmObject.isManaged()`, `RealmObject.isManaged(obj)` and `RealmCollection.isManaged()` (#3101).
* Added `RealmConfiguration.Builder.directory(File)`.
* `RealmLog` has been moved to the public API. It is now possible to control which events Realm emit to Logcat. See the `RealmLog` class for more details.
* Typed `RealmObject`s can now continue to access their fields properly even though the schema was changed while the Realm was open (#3409).
* A `RealmMigrationNeededException` will be thrown with a cause to show the detailed message when a migration is needed and the migration block is not in the `RealmConfiguration`.


### Bug fixes

* Fixed a lint error in proxy classes when the 'minSdkVersion' of user's project is smaller than 11 (#3356).
* Fixed a potential crash when there were lots of async queries waiting in the queue.
* Fixed a bug causing the Realm Transformer to not transform field access in the model's constructors (#3361).
* Fixed a bug causing a build failure when the Realm Transformer adds accessors to a model class that was already transformed in other project (#3469).
* Fixed a bug causing the `NullPointerException` when calling getters/setters in the model's constructors (#2536).

### Internal

* Moved JNI build to CMake.
* Updated Realm Core to 2.0.0.
* Updated ReLinker to 1.2.2.

## 1.2.0 (2016-08-19)

### Bug fixes

* Throw a proper exception when operating on a non-existing field with the dynamic API (#3292).
* `DynamicRealmObject.setList` should only accept `RealmList<DynamicRealmObject>` (#3280).
* `DynamicRealmObject.getX(fieldName)` now throws a proper exception instead of a native crash when called with a field name of the wrong type (#3294).
* Fixed a concurrency crash which might happen when `Realm.executeTransactionAsync()` tried to call `onSucess` after the Realm was closed.

### Enhancements

* Added `RealmQuery.in()` for a comparison against multiple values.
* Added byte array (`byte[]`) support to `RealmQuery`'s `equalTo` and `notEqualTo` methods.
* Optimized internal caching of schema classes (#3315).

### Internal

* Updated Realm Core to 1.5.1.
* Improved sorting speed.
* Completely removed the `OptionalAPITransformer`.

### Credits

* Thanks to Brenden Kromhout (@bkromhout) for adding binary array support to `equalTo` and `notEqualTo`.

## 1.1.1 (2016-07-01)

### Bug fixes

* Fixed a wrong JNI method declaration which might cause "method not found" crash on some devices.
* Fixed a bug that `Error` in the background async thread is not forwarded to the caller thread.
* Fixed a crash when an empty `Collection` is passed to `insert()`/`insertOrUpdate()` (#3103).
* Fixed a bug that does not transfer the primary key when `RealmSchemaObject.setClassName()` is called to rename a class (#3118).
* Fixed bug in `Realm.insert` and `Realm.insertOrUpdate` methods causing a `RealmList` to be cleared when inserting a managed `RealmModel` (#3105).
* Fixed a concurrency allocation bug in storage engine which might lead to some random crashes.
* Bulk insertion now throws if it is not called in a transaction (#3173).
* The IllegalStateException thrown when accessing an empty RealmObject is now more meaningful (#3200).
* `insert()` now correctly throws an exception if two different objects have the same primary key (#3212).
* Blackberry Z10 throwing "Function not implemented" (#3178).
* Reduced the number of file descriptors used by Realm Core (#3197).
* Throw a proper `IllegalStateException` if a `RealmChangeListener` is used inside an IntentService (#2875).

### Enhancements

* The Realm Annotation processor no longer consumes the Realm annotations. Allowing other annotation processors to run.

### Internal

* Updated Realm Core to 1.4.2.
* Improved sorting speed.

## 1.1.0 (2016-06-30)

### Bug fixes

* A number of bug fixes in the storage engine related to memory management in rare cases when a Realm has been compacted.
* Disabled the optional API transformer since it has problems with DexGuard (#3022).
* `OnSuccess.OnSuccess()` might not be called with the correct Realm version for async transaction (#1893).
* Fixed a bug in `copyToRealm()` causing a cyclic dependency objects being duplicated.
* Fixed a build failure when model class has a conflicting name such as `Map`, `List`, `String`, ... (#3077).

### Enhancements

* Added `insert(RealmModel obj)`, `insertOrUpdate(RealmModel obj)`, `insert(Collection<RealmModel> collection)` and `insertOrUpdate(Collection<RealmModel> collection)` to perform batch inserts (#1684).
* Enhanced `Table.toString()` to show a PrimaryKey field details (#2903).
* Enabled ReLinker when loading a Realm from a custom path by adding a `RealmConfiguration.Builder(Context, File)` constructor (#2900).
* Changed `targetSdkVersion` of `realm-library` to 24.
* Logs warning if `DynamicRealm` is not closed when GC happens as it does for `Realm`.

### Deprecated

* `RealmConfiguration.Builder(File)`. Use `RealmConfiguration.Builder(Context, File)` instead.

### Internal

* Updated Realm Core to 1.2.0.

## 1.0.1 (2016-05-25)

### Bug fixes

* Fixed a crash when calling `Table.toString()` in debugger (#2429).
* Fixed a race condition which would cause some `RealmResults` to not be properly updated inside a `RealmChangeListener`. This could result in crashes when accessing items from those results (#2926/#2951).
* Revised `RealmResults.isLoaded()` description (#2895).
* Fixed a bug that could cause Realm to lose track of primary key when using `RealmObjectSchema.removeField()` and `RealmObjectSchema.renameField()` (#2829/#2926).
* Fixed a bug that prevented some devices from finding async related JNI methods correctly.
* Updated ProGuard configuration in order not to depend on Android's default configuration (#2972).
* Fixed a race condition between Realms notifications and other UI events. This could e.g. cause ListView to crash (#2990).
* Fixed a bug that allowed both `RealmConfiguration.Builder.assetFile()`/`deleteRealmIfMigrationNeeded()` to be configured at the same time, which leads to the asset file accidentally being deleted in migrations (#2933).
* Realm crashed outright when the same Realm file was opened in two processes. Realm will now optimistically retry opening for 1 second before throwing an Error (#2459).

### Enhancements

* Removes RxJava related APIs during bytecode transforming to make RealmObject plays well with reflection when rx.Observable doesn't exist.

## 1.0.0 (2016-05-25)

No changes since 0.91.1.

## 0.91.1 (2016-05-25)

* Updated Realm Core to 1.0.1.

### Bug fixes

* Fixed a bug when opening a Realm causes a staled memory mapping. Symptoms are error messages like "Bad or incompatible history type", "File format version doesn't match", and "Encrypted interprocess sharing is currently unsupported".

## 0.91.0 (2016-05-20)

* Updated Realm Core to 1.0.0.

### Breaking changes

* Removed all `@Deprecated` methods.
* Calling `Realm.setAutoRefresh()` or `DynamicRealm.setAutoRefresh()` from non-Looper thread throws `IllegalStateException` even if the `autoRefresh` is false (#2820).

### Bug fixes

* Calling RealmResults.deleteAllFromRealm() might lead to native crash (#2759).
* The annotation processor now correctly reports an error if trying to reference interfaces in model classes (#2808).
* Added null check to `addChangeListener` and `removeChangeListener` in `Realm` and `DynamicRealm` (#2772).
* Calling `RealmObjectSchema.addPrimaryKey()` adds an index to the primary key field, and calling `RealmObjectSchema.removePrimaryKey()` removes the index from the field (#2832).
* Log files are not deleted when calling `Realm.deleteRealm()` (#2834).

### Enhancements

* Upgrading to OpenSSL 1.0.1t. From July 11, 2016, Google Play only accept apps using OpenSSL 1.0.1r or later (https://support.google.com/faqs/answer/6376725, #2749).
* Added support for automatically copying an initial database from assets using `RealmConfiguration.Builder.assetFile()`.
* Better error messages when certain file operations fail.

### Credits

* Paweł Surówka (@thesurix) for adding the `RealmConfiguration.Builder.assetFile()`.

## 0.90.1

* Updated Realm Core to 0.100.2.

### Bug fixes

* Opening a Realm while closing a Realm in another thread could lead to a race condition.
* Automatic migration to the new file format could in rare circumstances lead to a crash.
* Fixing a race condition that may occur when using Async API (#2724).
* Fixed CannotCompileException when related class definition in android.jar cannot be found (#2703).

### Enhancements

* Prints path when file related exceptions are thrown.

## 0.90.0

* Updated Realm Core to 0.100.0.

### Breaking changes

* RealmChangeListener provides the changed object/Realm/collection as well (#1594).
* All JSON methods on Realm now only wraps JSONException in RealmException. All other Exceptions are thrown as they are.
* Marked all methods on `RealmObject` and all public classes final (#1594).
* Removed `BaseRealm` from the public API.
* Removed `HandlerController` from the public API.
* Removed constructor of `RealmAsyncTask` from the public API (#1594).
* `RealmBaseAdapter` has been moved to its own GitHub repository: https://github.com/realm/realm-android-adapters
  See https://github.com/realm/realm-android-adapters/blob/master/README.md for further info on how to include it.
* File format of Realm files is changed. Files will be automatically upgraded but opening a Realm file with older
  versions of Realm is not possible.

### Deprecated

* `Realm.allObjects*()`. Use `Realm.where(clazz).findAll*()` instead.
* `Realm.distinct*()`. Use `Realm.where(clazz).distinct*()` instead.
* `DynamicRealm.allObjects*()`. Use `DynamicRealm.where(className).findAll*()` instead.
* `DynamicRealm.distinct*()`. Use `DynamicRealm.where(className).distinct*()` instead.
* `Realm.allObjectsSorted(field, sort, field, sort, field, sort)`. Use `RealmQuery.findAllSorted(field[], sort[])`` instead.
* `RealmQuery.findAllSorted(field, sort, field, sort, field, sort)`. Use `RealmQuery.findAllSorted(field[], sort[])`` instead.
* `RealmQuery.findAllSortedAsync(field, sort, field, sort, field, sort)`. Use `RealmQuery.findAllSortedAsync(field[], sort[])`` instead.
* `RealmConfiguration.setModules()`. Use `RealmConfiguration.modules()` instead.
* `Realm.refresh()` and `DynamicRealm.refresh()`. Use `Realm.waitForChange()`/`stopWaitForChange()` or `DynamicRealm.waitForChange()`/`stopWaitForChange()` instead.

### Enhancements

* `RealmObjectSchema.getPrimaryKey()` (#2636).
* `Realm.createObject(Class, Object)` for creating objects with a primary key directly.
* Unit tests in Android library projects now detect Realm model classes.
* Better error message if `equals()` and `hashCode()` are not properly overridden in custom Migration classes.
* Expanding the precision of `Date` fields to cover full range (#833).
* `Realm.waitForChange()`/`stopWaitForChange()` and `DynamicRealm.waitForChange()`/`stopWaitForChange()` (#2386).

### Bug fixes

* `RealmChangeListener` on `RealmObject` is not triggered when adding listener on returned `RealmObject` of `copyToRealmOrUpdate()` (#2569).

### Credits

* Thanks to Brenden Kromhout (@bkromhout) for adding `RealmObjectSchema.getPrimaryKey()`.

## 0.89.1

### Bug fixes

* @PrimaryKey + @Required on String type primary key no longer throws when using copyToRealm or copyToRealmOrUpdate (#2653).
* Primary key is cleared/changed when calling RealmSchema.remove()/RealmSchema.rename() (#2555).
* Objects implementing RealmModel can be used as a field of RealmModel/RealmObject (#2654).

## 0.89.0

### Breaking changes

* @PrimaryKey field value can now be null for String, Byte, Short, Integer, and Long types. Older Realms should be migrated, using RealmObjectSchema.setNullable(), or by adding the @Required annotation (#2515).
* `RealmResults.clear()` now throws UnsupportedOperationException. Use `RealmResults.deleteAllFromRealm()` instead.
* `RealmResults.remove(int)` now throws UnsupportedOperationException. Use `RealmResults.deleteFromRealm(int)` instead.
* `RealmResults.sort()` and `RealmList.sort()` now return the sorted result instead of sorting in-place.
* `RealmList.first()` and `RealmList.last()` now throw `ArrayIndexOutOfBoundsException` if `RealmList` is empty.
* Removed deprecated method `Realm.getTable()` from public API.
* `Realm.refresh()` and `DynamicRealm.refresh()` on a Looper no longer have any effect. `RealmObject` and `RealmResults` are always updated on the next event loop.

### Deprecated

* `RealmObject.removeFromRealm()` in place of `RealmObject.deleteFromRealm()`
* `Realm.clear(Class)` in favour of `Realm.delete(Class)`.
* `DynamicRealm.clear(Class)` in place of `DynamicRealm.delete(Class)`.

### Enhancements

* Added a `RealmModel` interface that can be used instead of extending `RealmObject`.
* `RealmCollection` and `OrderedRealmCollection` interfaces have been added. `RealmList` and `RealmResults` both implement these.
* `RealmBaseAdapter` now accept an `OrderedRealmCollection` instead of only `RealmResults`.
* `RealmObjectSchema.isPrimaryKey(String)` (#2440)
* `RealmConfiguration.initialData(Realm.Transaction)` can now be used to populate a Realm file before it is used for the first time.

### Bug fixes

* `RealmObjectSchema.isRequired(String)` and `RealmObjectSchema.isNullable(String)` don't throw when the given field name doesn't exist.

### Credits

* Thanks to @thesurix for adding `RealmConfiguration.initialData()`.

## 0.88.3

* Updated Realm Core to 0.97.3.

### Enhancements

* Throws an IllegalArgumentException when calling Realm.copyToRealm()/Realm.copyToRealmOrUpdate() with a RealmObject which belongs to another Realm instance in a different thread.
* Improved speed of cleaning up native resources (#2496).

### Bug fixes

* Field annotated with @Ignored should not have accessors generated by the bytecode transformer (#2478).
* RealmResults and RealmObjects can no longer accidentially be GC'ed if using `asObservable()`. Previously this caused the observable to stop emitting (#2485).
* Fixed an build issue when using Realm in library projects on Windows (#2484).
* Custom equals(), toString() and hashCode() are no longer incorrectly overwritten by the proxy class (#2545).

## 0.88.2

* Updated Realm Core to 0.97.2.

### Enhancements

* Outputs additional information when incompatible lock file error occurs.

### Bug fixes

* Race condition causing BadVersionException when running multiple async writes and queries at the same time (#2021/#2391/#2417).

## 0.88.1

### Bug fixes

* Prevent throwing NullPointerException in RealmConfiguration.equals(RealmConfiguration) when RxJava is not in the classpath (#2416).
* RealmTransformer fails because of missing annotation classes in user's project (#2413).
* Added SONAME header to shared libraries (#2432).
* now DynamicRealmObject.toString() correctly shows null value as "null" and the format is aligned to the String from typed RealmObject (#2439).
* Fixed an issue occurring while resolving ReLinker in apps using a library based on Realm (#2415).

## 0.88.0 (2016-03-10)

* Updated Realm Core to 0.97.0.

### Breaking changes

* Realm has now to be installed as a Gradle plugin.
* DynamicRealm.executeTransaction() now directly throws any RuntimeException instead of wrapping it in a RealmException (#1682).
* DynamicRealm.executeTransaction() now throws IllegalArgumentException instead of silently accepting a null Transaction object.
* String setters now throw IllegalArgumentException instead of RealmError for invalid surrogates.
* DynamicRealm.distinct()/distinctAsync() and Realm.distinct()/distinctAsync() now throw IllegalArgumentException instead of UnsupportedOperationException for invalid type or unindexed field.
* All thread local change listeners are now delayed until the next Looper event instead of being triggered when committing.
* Removed RealmConfiguration.getSchemaMediator() from public API which was deprecated in 0.86.0. Please use RealmConfiguration.getRealmObjectClasses() to obtain the set of model classes (#1797).
* Realm.migrateRealm() throws a FileNotFoundException if the Realm file doesn't exist.
* It is now required to unsubscribe from all Realm RxJava observables in order to fully close the Realm (#2357).

### Deprecated

* Realm.getInstance(Context). Use Realm.getInstance(RealmConfiguration) or Realm.getDefaultInstance() instead.
* Realm.getTable(Class) which was public because of the old migration API. Use Realm.getSchema() or DynamicRealm.getSchema() instead.
* Realm.executeTransaction(Transaction, Callback) and replaced it with Realm.executeTransactionAsync(Transaction), Realm.executeTransactionAsync(Transaction, OnSuccess), Realm.executeTransactionAsync(Transaction, OnError) and Realm.executeTransactionAsync(Transaction, OnSuccess, OnError).

### Enhancements

* Support for custom methods, custom logic in accessors, custom accessor names, interface implementation and public fields in Realm objects (#909).
* Support to project Lombok (#502).
* RealmQuery.isNotEmpty() (#2025).
* Realm.deleteAll() and RealmList.deleteAllFromRealm() (#1560).
* RealmQuery.distinct() and RealmResults.distinct() (#1568).
* RealmQuery.distinctAsync() and RealmResults.distinctAsync() (#2118).
* Improved .so loading by using [ReLinker](https://github.com/KeepSafe/ReLinker).
* Improved performance of RealmList#contains() (#897).
* distinct(...) for Realm, DynamicRealm, RealmQuery, and RealmResults can take multiple parameters (#2284).
* "realm" and "row" can be used as field name in model classes (#2255).
* RealmResults.size() now returns Integer.MAX_VALUE when actual size is greater than Integer.MAX_VALUE (#2129).
* Removed allowBackup from AndroidManifest (#2307).

### Bug fixes

* Error occurring during test and (#2025).
* Error occurring during test and connectedCheck of unit test example (#1934).
* Bug in jsonExample (#2092).
* Multiple calls of RealmResults.distinct() causes to return wrong results (#2198).
* Calling DynamicRealmObject.setList() with RealmList<DynamicRealmObject> (#2368).
* RealmChangeListeners did not triggering correctly if findFirstAsync() didn't find any object. findFirstAsync() Observables now also correctly call onNext when the query completes in that case (#2200).
* Setting a null value to trigger RealmChangeListener (#2366).
* Preventing throwing BadVersionException (#2391).

### Credits

* Thanks to Bill Best (@wmbest2) for snapshot testing.
* Thanks to Graham Smith (@grahamsmith) for a detailed bug report (#2200).

## 0.87.5 (2016-01-29)
* Updated Realm Core to 0.96.2.
  - IllegalStateException won't be thrown anymore in RealmResults.where() if the RealmList which the RealmResults is created on has been deleted. Instead, the RealmResults will be treated as empty forever.
  - Fixed a bug causing a bad version exception, when using findFirstAsync (#2115).

## 0.87.4 (2016-01-28)
* Updated Realm Core to 0.96.0.
  - Fixed bug causing BadVersionException or crashing core when running async queries.

## 0.87.3 (2016-01-25)
* IllegalArgumentException is now properly thrown when calling Realm.copyFromRealm() with a DynamicRealmObject (#2058).
* Fixed a message in IllegalArgumentException thrown by the accessors of DynamicRealmObject (#2141).
* Fixed RealmList not returning DynamicRealmObjects of the correct underlying type (#2143).
* Fixed potential crash when rolling back removal of classes that reference each other (#1829).
* Updated Realm Core to 0.95.8.
  - Fixed a bug where undetected deleted object might lead to seg. fault (#1945).
  - Better performance when deleting objects (#2015).

## 0.87.2 (2016-01-08)
* Removed explicit GC call when committing a transaction (#1925).
* Fixed a bug when RealmObjectSchema.addField() was called with the PRIMARY_KEY modifier, the field was not set as a required field (#2001).
* Fixed a bug which could throw a ConcurrentModificationException in RealmObject's or RealmResults' change listener (#1970).
* Fixed RealmList.set() so it now correctly returns the old element instead of the new (#2044).
* Fixed the deployment of source and javadoc jars (#1971).

## 0.87.1 (2015-12-23)
* Upgraded to NDK R10e. Using gcc 4.9 for all architectures.
* Updated Realm Core to 0.95.6
  - Fixed a bug where an async query can be copied incomplete in rare cases (#1717).
* Fixed potential memory leak when using async query.
* Added a check to prevent removing a RealmChangeListener from a non-Looper thread (#1962). (Thank you @hohnamkung.)

## 0.87.0 (2015-12-17)
* Added Realm.asObservable(), RealmResults.asObservable(), RealmObject.asObservable(), DynamicRealm.asObservable() and DynamicRealmObject.asObservable().
* Added RealmConfiguration.Builder.rxFactory() and RxObservableFactory for custom RxJava observable factory classes.
* Added Realm.copyFromRealm() for creating detached copies of Realm objects (#931).
* Added RealmObjectSchema.getFieldType() (#1883).
* Added unitTestExample to showcase unit and instrumentation tests. Examples include jUnit3, jUnit4, Espresso, Robolectric, and MPowermock usage with Realm (#1440).
* Added support for ISO8601 based dates for JSON import. If JSON dates are invalid a RealmException will be thrown (#1213).
* Added APK splits to gridViewExample (#1834).

## 0.86.1 (2015-12-11)
* Improved the performance of removing objects (RealmResults.clear() and RealmResults.remove()).
* Updated Realm Core to 0.95.5.
* Updated ProGuard configuration (#1904).
* Fixed a bug where RealmQuery.findFirst() returned a wrong result if the RealmQuery had been created from a RealmResults.where() (#1905).
* Fixed a bug causing DynamicRealmObject.getObject()/setObject() to use the wrong class (#1912).
* Fixed a bug which could cause a crash when closing Realm instances in change listeners (#1900).
* Fixed a crash occurring during update of multiple async queries (#1895).
* Fixed listeners not triggered for RealmObject & RealmResults created using copy or create methods (#1884).
* Fixed RealmChangeListener never called inside RealmResults (#1894).
* Fixed crash when calling clear on a RealmList (#1886).

## 0.86.0 (2015-12-03)
* BREAKING CHANGE: The Migration API has been replaced with a new API.
* BREAKING CHANGE: RealmResults.SORT_ORDER_ASCENDING and RealmResults.SORT_ORDER_DESCENDING constants have been replaced by Sort.ASCENDING and Sort.DESCENDING enums.
* BREAKING CHANGE: RealmQuery.CASE_SENSITIVE and RealmQuery.CASE_INSENSITIVE constants have been replaced by Case.SENSITIVE and Case.INSENSITIVE enums.
* BREAKING CHANGE: Realm.addChangeListener, RealmObject.addChangeListener and RealmResults.addChangeListener hold a strong reference to the listener, you should unregister the listener to avoid memory leaks.
* BREAKING CHANGE: Removed deprecated methods RealmQuery.minimum{Int,Float,Double}, RealmQuery.maximum{Int,Float,Double}, RealmQuery.sum{Int,Float,Double} and RealmQuery.average{Int,Float,Double}. Use RealmQuery.min(), RealmQuery.max(), RealmQuery.sum() and RealmQuery.average() instead.
* BREAKING CHANGE: Removed RealmConfiguration.getSchemaMediator() which is public by mistake. And RealmConfiguration.getRealmObjectClasses() is added as an alternative in order to obtain the set of model classes (#1797).
* BREAKING CHANGE: Realm.addChangeListener, RealmObject.addChangeListener and RealmResults.addChangeListener will throw an IllegalStateException when invoked on a non-Looper thread. This is to prevent registering listeners that will not be invoked.
* BREAKING CHANGE: trying to access a property on an unloaded RealmObject obtained asynchronously will throw an IllegalStateException
* Added new Dynamic API using DynamicRealm and DynamicRealmObject.
* Added Realm.getSchema() and DynamicRealm.getSchema().
* Realm.createOrUpdateObjectFromJson() now works correctly if the RealmObject class contains a primary key (#1777).
* Realm.compactRealm() doesn't throw an exception if the Realm file is opened. It just returns false instead.
* Updated Realm Core to 0.95.3.
  - Fixed a bug where RealmQuery.average(String) returned a wrong value for a nullable Long/Integer/Short/Byte field (#1803).
  - Fixed a bug where RealmQuery.average(String) wrongly counted the null value for average calculation (#1854).

## 0.85.1 (2015-11-23)
* Fixed a bug which could corrupt primary key information when updating from a Realm version <= 0.84.1 (#1775).

## 0.85.0 (2016-11-19)
* BREAKING CHANGE: Removed RealmEncryptionNotSupportedException since the encryption implementation changed in Realm's underlying storage engine. Encryption is now supported on all devices.
* BREAKING CHANGE: Realm.executeTransaction() now directly throws any RuntimeException instead of wrapping it in a RealmException (#1682).
* BREAKING CHANGE: RealmQuery.isNull() and RealmQuery.isNotNull() now throw IllegalArgumentException instead of RealmError if the fieldname is a linked field and the last element is a link (#1693).
* Added Realm.isEmpty().
* Setters in managed object for RealmObject and RealmList now throw IllegalArgumentException if the value contains an invalid (unmanaged, removed, closed, from different Realm) object (#1749).
* Attempting to refresh a Realm while a transaction is in process will now throw an IllegalStateException (#1712).
* The Realm AAR now also contains the ProGuard configuration (#1767). (Thank you @skyisle.)
* Updated Realm Core to 0.95.
  - Removed reliance on POSIX signals when using encryption.

## 0.84.2
* Fixed a bug making it impossible to convert a field to become required during a migration (#1695).
* Fixed a bug making it impossible to read Realms created using primary keys and created by iOS (#1703).
* Fixed some memory leaks when an Exception is thrown (#1730).
* Fixed a memory leak when using relationships (#1285).
* Fixed a bug causing cached column indices to be cleared too soon (#1732).

## 0.84.1 (2015-10-28)
* Updated Realm Core to 0.94.4.
  - Fixed a bug that could cause a crash when running the same query multiple times.
* Updated ProGuard configuration. See [documentation](https://realm.io/docs/java/latest/#proguard) for more details.
* Updated Kotlin example to use 1.0.0-beta.
* Fixed warnings reported by "lint -Xlint:all" (#1644).
* Fixed a bug where simultaneous opening and closing a Realm from different threads might result in a NullPointerException (#1646).
* Fixed a bug which made it possible to externally modify the encryption key in a RealmConfiguration (#1678).

## 0.84.0 (2015-10-22)
* Added support for async queries and transactions.
* Added support for parsing JSON Dates with timezone information. (Thank you @LateralKevin.)
* Added RealmQuery.isEmpty().
* Added Realm.isClosed() method.
* Added Realm.distinct() method.
* Added RealmQuery.isValid(), RealmResults.isValid() and RealmList.isValid(). Each method checks whether the instance is still valid to use or not(for example, the Realm has been closed or any parent object has been removed).
* Added Realm.isInTransaction() method.
* Updated Realm Core to version 0.94.3.
  - Fallback for mremap() now work correctly on BlackBerry devices.
* Following methods in managed RealmList now throw IllegalStateException instead of native crash when RealmList.isValid() returns false: add(int,RealmObject), add(RealmObject)
* Following methods in managed RealmList now throw IllegalStateException instead of ArrayIndexOutOfBoundsException when RealmList.isValid() returns false: set(int,RealmObject), move(int,int), remove(int), get(int)
* Following methods in managed RealmList now throw IllegalStateException instead of returning 0/null when RealmList.isValid() returns false: clear(), removeAll(Collection), remove(RealmObject), first(), last(), size(), where()
* RealmPrimaryKeyConstraintException is now thrown instead of RealmException if two objects with same primary key are inserted.
* IllegalStateException is now thrown when calling Realm's clear(), RealmResults's remove(), removeLast(), clear() or RealmObject's removeFromRealm() from an incorrect thread.
* Fixed a bug affecting RealmConfiguration.equals().
* Fixed a bug in RealmQuery.isNotNull() which produced wrong results for binary data.
* Fixed a bug in RealmQuery.isNull() and RealmQuery.isNotNull() which validated the query prematurely.
* Fixed a bug where closed Realms were trying to refresh themselves resulting in a NullPointerException.
* Fixed a bug that made it possible to migrate open Realms, which could cause undefined behavior when querying, reading or writing data.
* Fixed a bug causing column indices to be wrong for some edge cases. See #1611 for details.

## 0.83.1 (2015-10-15)
* Updated Realm Core to version 0.94.1.
  - Fixed a bug when using Realm.compactRealm() which could make it impossible to open the Realm file again.
  - Fixed a bug, so isNull link queries now always return true if any part is null.

## 0.83 (2015-10-08)
* BREAKING CHANGE: Database file format update. The Realm file created by this version cannot be used by previous versions of Realm.
* BREAKING CHANGE: Removed deprecated methods and constructors from the Realm class.
* BREAKING CHANGE: Introduced boxed types Boolean, Byte, Short, Integer, Long, Float and Double. Added null support. Introduced annotation @Required to indicate a field is not nullable. String, Date and byte[] became nullable by default which means a RealmMigrationNeededException will be thrown if an previous version of a Realm file is opened.
* Deprecated methods: RealmQuery.minimum{Int,Float,Double}, RealmQuery.maximum{Int,Float,Double}. Use RealmQuery.min() and RealmQuery.max() instead.
* Added support for x86_64.
* Fixed an issue where opening the same Realm file on two Looper threads could potentially lead to an IllegalStateException being thrown.
* Fixed an issue preventing the call of listeners on refresh().
* Opening a Realm file from one thread will no longer be blocked by a transaction from another thread.
* Range restrictions of Date fields have been removed. Date fields now accepts any value. Milliseconds are still removed.

## 0.82.2 (2015-09-04)
* Fixed a bug which might cause failure when loading the native library.
* Fixed a bug which might trigger a timeout in Context.finalize().
* Fixed a bug which might cause RealmObject.isValid() to throw an exception if the object is deleted.
* Updated Realm core to version 0.89.9
  - Fixed a potential stack overflow issue which might cause a crash when encryption was used.
  - Embedded crypto functions into Realm dynamic lib to avoid random issues on some devices.
  - Throw RealmEncryptionNotSupportedException if the device doesn't support Realm encryption. At least one device type (HTC One X) contains system bugs that prevents Realm's encryption from functioning properly. This is now detected, and an exception is thrown when trying to open/create an encrypted Realm file. It's up to the application to catch this and decide if it's OK to proceed without encryption instead.

## 0.82.1 (2015-08-06)
* Fixed a bug where using the wrong encryption key first caused the right key to be seen as invalid.
* Fixed a bug where String fields were ignored when updating objects from JSON with null values.
* Fixed a bug when calling System.exit(0), the process might hang.

## 0.82 (2015-07-28)
* BREAKING CHANGE: Fields with annotation @PrimaryKey are indexed automatically now. Older schemas require a migration.
* RealmConfiguration.setModules() now accept ignore null values which Realm.getDefaultModule() might return.
* Trying to access a deleted Realm object throw throws a proper IllegalStateException.
* Added in-memory Realm support.
* Closing realm on another thread different from where it was created now throws an exception.
* Realm will now throw a RealmError when Realm's underlying storage engine encounters an unrecoverable error.
* @Index annotation can also be applied to byte/short/int/long/boolean/Date now.
* Fixed a bug where RealmQuery objects are prematurely garbage collected.
* Removed RealmQuery.between() for link queries.

## 0.81.1 (2015-06-22)
* Fixed memory leak causing Realm to never release Realm objects.

## 0.81 (2015-06-19)
* Introduced RealmModules for working with custom schemas in libraries and apps.
* Introduced Realm.getDefaultInstance(), Realm.setDefaultInstance(RealmConfiguration) and Realm.getInstance(RealmConfiguration).
* Deprecated most constructors. They have been been replaced by Realm.getInstance(RealmConfiguration) and Realm.getDefaultInstance().
* Deprecated Realm.migrateRealmAtPath(). It has been replaced by Realm.migrateRealm(RealmConfiguration).
* Deprecated Realm.deleteFile(). It has been replaced by Realm.deleteRealm(RealmConfiguration).
* Deprecated Realm.compactFile(). It has been replaced by Realm.compactRealm(RealmConfiguration).
* RealmList.add(), RealmList.addAt() and RealmList.set() now copy unmanaged objects transparently into Realm.
* Realm now works with Kotlin (M12+). (Thank you @cypressious.)
* Fixed a performance regression introduced in 0.80.3 occurring during the validation of the Realm schema.
* Added a check to give a better error message when null is used as value for a primary key.
* Fixed unchecked cast warnings when building with Realm.
* Cleaned up examples (remove old test project).
* Added checking for missing generic type in RealmList fields in annotation processor.

## 0.80.3 (2015-05-22)
* Calling Realm.copyToRealmOrUpdate() with an object with a null primary key now throws a proper exception.
* Fixed a bug making it impossible to open Realms created by Realm-Cocoa if a model had a primary key defined.
* Trying to using Realm.copyToRealmOrUpdate() with an object with a null primary key now throws a proper exception.
* RealmChangedListener now also gets called on the same thread that did the commit.
* Fixed bug where Realm.createOrUpdateWithJson() reset Date and Binary data to default values if not found in the JSON output.
* Fixed a memory leak when using RealmBaseAdapter.
* RealmBaseAdapter now allow RealmResults to be null. (Thanks @zaki50.)
* Fixed a bug where a change to a model class (`RealmList<A>` to `RealmList<B>`) would not throw a RealmMigrationNeededException.
* Fixed a bug where setting multiple RealmLists didn't remove the previously added objects.
* Solved ConcurrentModificationException thrown when addChangeListener/removeChangeListener got called in the onChange. (Thanks @beeender)
* Fixed duplicated listeners in the same realm instance. Trying to add duplicated listeners is ignored now. (Thanks @beeender)

## 0.80.2 (2015-05-04)
* Trying to use Realm.copyToRealmOrUpdate() with an object with a null primary key now throws a proper exception.
* RealmMigrationNeedException can now return the path to the Realm that needs to be migrated.
* Fixed bug where creating a Realm instance with a hashcode collision no longer returned the wrong Realm instance.
* Updated Realm Core to version 0.89.2
  - fixed bug causing a crash when opening an encrypted Realm file on ARM64 devices.

## 0.80.1 (2015-04-16)
* Realm.createOrUpdateWithJson() no longer resets fields to their default value if they are not found in the JSON input.
* Realm.compactRealmFile() now uses Realm Core's compact() method which is more failure resilient.
* Realm.copyToRealm() now correctly handles referenced child objects that are already in the Realm.
* The ARM64 binary is now properly a part of the Eclipse distribution package.
* A RealmMigrationExceptionNeeded is now properly thrown if @Index and @PrimaryKey are not set correctly during a migration.
* Fixed bug causing Realms to be cached even though they failed to open correctly.
* Added Realm.deleteRealmFile(File) method.
* Fixed bug causing queries to fail if multiple Realms has different field ordering.
* Fixed bug when using Realm.copyToRealm() with a primary key could crash if default value was already used in the Realm.
* Updated Realm Core to version 0.89.0
  - Improved performance for sorting RealmResults.
  - Improved performance for refreshing a Realm after inserting or modifying strings or binary data.
  - Fixed bug causing incorrect result when querying indexed fields.
  - Fixed bug causing corruption of string index when deleting an object where there are duplicate values for the indexed field.
  - Fixed bug causing a crash after compacting the Realm file.
* Added RealmQuery.isNull() and RealmQuery.isNotNull() for querying relationships.
* Fixed a potential NPE in the RealmList constructor.

## 0.80 (2015-03-11)
* Queries on relationships can be case sensitive.
* Fixed bug when importing JSONObjects containing NULL values.
* Fixed crash when trying to remove last element of a RealmList.
* Fixed bug crashing annotation processor when using "name" in model classes for RealmObject references
* Fixed problem occurring when opening an encrypted Realm with two different instances of the same key.
* Version checker no longer reports that updates are available when latest version is used.
* Added support for static fields in RealmObjects.
* Realm.writeEncryptedCopyTo() has been reenabled.

## 0.79.1 (2015-02-20)
* copyToRealm() no longer crashes on cyclic data structures.
* Fixed potential crash when using copyToRealmOrUpdate with an object graph containing a mix of elements with and without primary keys.

## 0.79 (2015-02-16)
* Added support for ARM64.
* Added RealmQuery.not() to negate a query condition.
* Added copyToRealmOrUpdate() and createOrUpdateFromJson() methods, that works for models with primary keys.
* Made the native libraries much smaller. Arm went from 1.8MB to 800KB.
* Better error reporting when trying to create or open a Realm file fails.
* Improved error reporting in case of missing accessors in model classes.
* Re-enabled RealmResults.remove(index) and RealmResults.removeLast().
* Primary keys are now supported through the @PrimaryKey annotation.
* Fixed error when instantiating a Realm with the wrong key.
* Throw an exception if deleteRealmFile() is called when there is an open instance of the Realm.
* Made migrations and compression methods synchronised.
* Removed methods deprecated in 0.76. Now Realm.allObjectsSorted() and RealmQuery.findAllSorted() need to be used instead.
* Reimplemented Realm.allObjectSorted() for better performance.

## 0.78 (2015-01-22)
* Added proper support for encryption. Encryption support is now included by default. Keys are now 64 bytes long.
* Added support to write an encrypted copy of a Realm.
* Realm no longer incorrectly warns that an instance has been closed too many times.
* Realm now shows a log warning if an instance is being finalized without being closed.
* Fixed bug causing Realms to be cached during a RealmMigration resulting in invalid realms being returned from Realm.getInstance().
* Updated core to 0.88.

## 0.77 (2015-01-16)
* Added Realm.allObjectsSorted() and RealmQuery.findAllSorted() and extending RealmResults.sort() for multi-field sorting.
* Added more logging capabilities at the JNI level.
* Added proper encryption support. NOTE: The key has been increased from 32 bytes to 64 bytes (see example).
* Added support for unmanaged objects and custom constructors.
* Added more precise imports in proxy classes to avoid ambiguous references.
* Added support for executing a transaction with a closure using Realm.executeTransaction().
* Added RealmObject.isValid() to test if an object is still accessible.
* RealmResults.sort() now has better error reporting.
* Fixed bug when doing queries on the elements of a RealmList, ie. like Realm.where(Foo.class).getBars().where().equalTo("name").
* Fixed bug causing refresh() to be called on background threads with closed Realms.
* Fixed bug where calling Realm.close() too many times could result in Realm not getting closed at all. This now triggers a log warning.
* Throw NoSuchMethodError when RealmResults.indexOf() is called, since it's not implemented yet.
* Improved handling of empty model classes in the annotation processor
* Removed deprecated static constructors.
* Introduced new static constructors based on File instead of Context, allowing to save Realm files in custom locations.
* RealmList.remove() now properly returns the removed object.
* Calling realm.close() no longer prevent updates to other open realm instances on the same thread.

## 0.76.0 (2014-12-19)
* RealmObjects can now be imported using JSON.
* Gradle wrapper updated to support Android Studio 1.0.
* Fixed bug in RealmObject.equals() so it now correctly compares two objects from the same Realm.
* Fixed bug in Realm crashing for receiving notifications after close().
* Realm class is now marked as final.
* Replaced concurrency example with a better thread example.
* Allowed to add/remove RealmChangeListeners in RealmChangeListeners.
* Upgraded to core 0.87.0 (encryption support, API changes).
* Close the Realm instance after migrations.
* Added a check to deny the writing of objects outside of a transaction.

## 0.75.1 (2014-12-03)
* Changed sort to be an in-place method.
* Renamed SORT_ORDER_DECENDING to SORT_ORDER_DESCENDING.
* Added sorting functionality to allObjects() and findAll().
* Fixed bug when querying a date column with equalTo(), it would act as lessThan()

## 0.75.0 (2014-11-28)
* Realm now implements Closeable, allowing better cleanup of native resources.
* Added writeCopyTo() and compactRealmFile() to write and compact a Realm to a new file.
* RealmObject.toString(), equals() and hashCode() now support models with cyclic references.
* RealmResults.iterator() and listIterator() now correctly iterates the results when using remove().
* Bug fixed in Exception text when field names was not matching the database.
* Bug fixed so Realm no longer throws an Exception when removing the last object.
* Bug fixed in RealmResults which prevented sub-querying.
* The Date type does not support millisecond resolution, and dates before 1901-12-13 and dates after 2038-01-19 are not supported on 32 bit systems.
* Fixed bug so Realm no longer throws an Exception when removing the last object.
* Fixed bug in RealmResults which prevented sub-querying.

## 0.74.0 (2014-11-19)
* Added support for more field/accessors naming conventions.
* Added case sensitive versions of string comparison operators equalTo and notEqualTo.
* Added where() to RealmList to initiate queries.
* Added verification of fields names in queries with links.
* Added exception for queries with invalid field name.
* Allow static methods in model classes.
* An exception will now be thrown if you try to move Realm, RealmResults or RealmObject between threads.
* Fixed a bug in the calculation of the maximum of date field in a RealmResults.
* Updated core to 0.86.0, fixing a bug in cancelling an empty transaction, and major query speedups with floats/doubles.
* Consistent handling of UTF-8 strings.
* removeFromRealm() now calls moveLastOver() which is faster and more reliable when deleting multiple objects.

## 0.73.1 (2014-11-05)
* Fixed a bug that would send infinite notifications in some instances.

## 0.73.0 (2014-11-04)
* Fixed a bug not allowing queries with more than 1024 conditions.
* Rewritten the notification system. The API did not change but it's now much more reliable.
* Added support for switching auto-refresh on and off (Realm.setAutoRefresh).
* Added RealmBaseAdapter and an example using it.
* Added deleteFromRealm() method to RealmObject.

## 0.72.0 (2014-10-27)
* Extended sorting support to more types: boolean, byte, short, int, long, float, double, Date, and String fields are now supported.
* Better support for Java 7 and 8 in the annotations processor.
* Better support for the Eclipse annotations processor.
* Added Eclipse support to the distribution folder.
* Added Realm.cancelTransaction() to cancel/abort/rollback a transaction.
* Added support for link queries in the form realm.where(Owner.class).equalTo("cat.age", 12).findAll().
* Faster implementation of RealmQuery.findFirst().
* Upgraded core to 0.85.1 (deep copying of strings in queries; preparation for link queries).

## 0.71.0 (2014-10-07)
* Simplified the release artifact to a single Jar file.
* Added support for Eclipse.
* Added support for deploying to Maven.
* Throw exception if nested transactions are used (it's not allowed).
* Javadoc updated.
* Fixed [bug in RealmResults](https://github.com/realm/realm-java/issues/453).
* New annotation @Index to add search index to a field (currently only supporting String fields).
* Made the annotations processor more verbose and strict.
* Added RealmQuery.count() method.
* Added a new example about concurrency.
* Upgraded to core 0.84.0.

## 0.70.1 (2014-09-30)
* Enabled unit testing for the realm project.
* Fixed handling of camel-cased field names.

## 0.70.0 (2014-09-29)
* This is the first public beta release.<|MERGE_RESOLUTION|>--- conflicted
+++ resolved
@@ -1,12 +1,12 @@
 ## 5.11.0(YYYY-MM-DD)
 
-<<<<<<< HEAD
 ### Enhancements
 * [ObjectServer] Added `RealmQuery.includeLinkingObjects()`. This is only relevant for Query-based Realms and tells subscriptions to include objects linked through `@LinkingObjects` fields as part of the subscription as well. Objects referenced through objects and lists are always included as a default. (Issue [#6426](https://github.com/realm/realm-java/issues/6426))
 * Encryption now uses hardware optimized functions, which significantly improves the performance of encrypted Realms. ([Realm Core PR #3241](https://github.com/realm/realm-core/pull/3241))
 * Improved query performance when using `RealmQuery.in()` queries. ([Realm Core PR #3250](https://github.com/realm/realm-core/pull/3250)).
 * Improved query performance when querying Integer fields with indexes, e.g. primary key fields. ([Realm Core PR #3272](https://github.com/realm/realm-core/pull/3272)).
 * Improved write performance when writing changes to disk ([Realm Core PR #2927](https://github.com/realm/realm-sync/issues/2927))
+* Added support for incremental annotation processing added in Gradle 4.7. (Issue [#5906](https://github.com/realm/realm-java/issues/5906)).
 
 ### Fixed
 * [ObjectServer] Fix an error in the calculation of the `downloadableBytes` value sent by `ProgressListeners`. 
@@ -23,21 +23,6 @@
 * Updated to Realm Core 5.19.1.
 * Updated to Relm Sync 4.4.2.
 * Updated to Object Store commit e4b1314d21b521fd604af7f1aacf3ca94272c19a
-=======
-### Enhancements 
-* Added support for incremental annotation processing added in Gradle 4.7. (Issue [#5906](https://github.com/realm/realm-java/issues/5906)).
-
-### Fixed
-* None.
-
-### Compatibility
-* Realm Object Server: 3.11.0 or later.
-* File format: Generates Realms with format v9 (Reads and upgrades all previous formats).
-* APIs are backwards compatible with all previous release of realm-java in the 5.x.y series.
-
-### Internal
-* None.
->>>>>>> 28cf5784
 
 
 ## 5.10.1(YYYY-MM-DD)
