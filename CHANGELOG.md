--- conflicted
+++ resolved
@@ -6,14 +6,10 @@
 * [ObjectServer] APIs of `UserStore` have been changed to support same user identity but different authentication server scenario.
 * [ObjectServer] Added `SyncUser.allSessions` to retrive the all valid sessions belonging to the user (#4783).
 * Added `Nullable` annotation to methods that may return `null` in order to improve Kotlin usability. This also introduced a dependency to `com.google.code.findbugs:jsr305`.
-<<<<<<< HEAD
-* Added support for new data type `MutableRealmIntegers`. The new type behaves almost exactly as a reference to a Long (mutable nullable, etc) but supports `increment` and `decrement` methods, which implement a Conflict Free Replicated Data Type, whose value will converge even when changed across distributed devices with poor connections. (#4266).
+* Added support for new data type `MutableRealmIntegers`. The new type behaves almost exactly as a reference to a Long (mutable nullable, etc) but supports `increment` and `decrement` methods, which implement a Conflict Free Replicated Data Type, whose value will converge even when changed across distributed devices with poor connections (#4266).
 * Added more detailed exception message for `RealmMigrationNeeded`.
 * Bumping schema version only without any actual schema changes will just succeed even when the migration block is not supplied. It threw an `RealmMigrationNeededException` before in the same case.
 * Throw `IllegalStateException` when schema validation fails because of wrong declaration of `@LinkingObjects`.
-=======
-* Added support for new data type `MutableRealmIntegers`. The new type behaves almost exactly as a reference to a Long (mutable nullable, etc) but supports `increment` and `decrement` methods, which implement a Conflict Free Replicated Data Type, whose value will converge even when changed across distributed devices with poor connections (#4266).
->>>>>>> 19e45278
 
 ### Bug Fixes
 
