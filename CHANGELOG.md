## 0.89.0

### Enhancements

* RealmObjectSchema.isPrimaryKey(String) (#2440)

### Bug fixes

* RealmObjectSchema.isRequired() and RealmObjectSchema.isNullable() don't throw when the give field name doesn't exist.

## 0.88.3

### Enhancements

* Throws an IllegalArgumentExcpetion when calling Realm.copyToRealm()/Realm.copyToRealmOrUpdate() with a RealmObject which belongs to another Realm instance in a different thread.

### Bug fixes

* Field annotated with @Ignored should not have accessors generated by transformer (#2478).

## 0.88.2

* Updated Realm Core to 0.97.2.

### Enhancements

* Outputs additional information when incompatible lock file error occurs.

### Bug fixes

* Race condition causing BadVersionException when running multiple async writes and queries at the same time (#2021/#2391/#2417).

## 0.88.1

### Bug fixes

* Prevent throwing NullPointerException in RealmConfiguration.equals(RealmConfiguration) when RxJava is not in the classpath (#2416).
* RealmTransformer fails because of missing annotation classes in user's project (#2413).
* Added SONAME header to shared libraries (#2432).
* now DynamicRealmObject.toString() correctly shows null value as "null" and the format is aligned to the String from typed RealmObject (#2439).
* Fixed an issue occurring while resolving ReLinker in apps using a library based on Realm (#2415).

## 0.88.0

* Updated Realm Core to 0.97.0.

### Breaking changes

* Realm has now to be installed as a Gradle plugin.
* DynamicRealm.executeTransaction() now directly throws any RuntimeException instead of wrapping it in a RealmException (#1682).
* DynamicRealm.executeTransaction() now throws IllegalArgumentException instead of silently accepting a null Transaction object.
* String setters now throw IllegalArgumentException instead of RealmError for invalid surrogates.
* DynamicRealm.distinct()/distinctAsync() and Realm.distinct()/distinctAsync() now throw IllegalArgumentException instead of UnsupportedOperationException for invalid type or unindexed field.
* All thread local change listeners are now delayed until the next Looper event instead of being triggered when committing.
* Removed RealmConfiguration.getSchemaMediator() from public API which was deprecated in 0.86.0. Please use RealmConfiguration.getRealmObjectClasses() to obtain the set of model classes (#1797).
* Realm.migrateRealm() throws a FileNotFoundException if the Realm file doesn't exist.
* It is now required to unsubscribe from all Realm RxJava observables in order to fully close the Realm (#2357).

### Deprecated

* Realm.getInstance(Context). Use Realm.getInstance(RealmConfiguration) or Realm.getDefaultInstance() instead.
* Realm.getTable(Class) which was public because of the old migration API. Use Realm.getSchema() or DynamicRealm.getSchema() instead.
* Realm.executeTransaction(Transaction, Callback) and replaced it with Realm.executeTransactionAsync(Transaction), Realm.executeTransactionAsync(Transaction, OnSuccess), Realm.executeTransactionAsync(Transaction, OnError) and Realm.executeTransactionAsync(Transaction, OnSuccess, OnError).

### Enhancements

* Support for custom methods, custom logic in accessors, custom accessor names, interface implementation and public fields in Realm objects (#909).
* Support to project Lombok (#502).
* RealmQuery.isNotEmpty() (#2025).
* Realm.deleteAll() and RealmList.deleteAllFromRealm() (#1560).
* RealmQuery.distinct() and RealmResults.distinct() (#1568).
* RealmQuery.distinctAsync() and RealmResults.distinctAsync() (#2118).
* Improved .so loading by using [ReLinker](https://github.com/KeepSafe/ReLinker).
* Improved performance of RealmList#contains() (#897).
* distinct(...) for Realm, DynamicRealm, RealmQuery, and RealmResults can take multiple parameters (#2284).
* "realm" and "row" can be used as field name in model classes (#2255).
* RealmResults.size() now returns Integer.MAX_VALUE when actual size is greater than Integer.MAX_VALUE (#2129).
<<<<<<< HEAD
* Added RealmQuery.distinctAsync() and RealmResults.distinctAsync() (#2118).
* Added support for Robolectric on Max OS X (#1867).
=======
>>>>>>> 927a39b5
* Removed allowBackup from AndroidManifest (#2307).

### Bug fixes

* Error occurring during test and connectedCheck of unit test example (#1934).
* Bug in jsonExample (#2092).
* Multiple calls of RealmResults.distinct() causes to return wrong results (#2198).
* Calling DynamicRealmObject.setList() with RealmList<DynamicRealmObject> (#2368).
* RealmChangeListeners did not triggering correctly if findFirstAsync() didn't find any object. findFirstAsync() Observables now also correctly call onNext when the query completes in that case (#2200).
* Setting a null value to trigger RealmChangeListener (#2366).
* Preventing throwing BadVersionException (#2391).

### Credits

* Thanks to Bill Best (@wmbest2) for snapshot testing.
* Thanks to Graham Smith (@grahamsmith) for a detailed bug report (#2200).

## 0.87.5
* Updated Realm Core to 0.96.2.
  - IllegalStateException won't be thrown anymore in RealmResults.where() if the RealmList which the RealmResults is created on has been deleted. Instead, the RealmResults will be treated as empty forever.
  - Fixed a bug causing a bad version exception, when using findFirstAsync (#2115).

## 0.87.4
* Updated Realm Core to 0.96.0.
  - Fixed bug causing BadVersionException or crashing core when running async queries.

## 0.87.3
* IllegalArgumentException is now properly thrown when calling Realm.copyFromRealm() with a DynamicRealmObject (#2058).
* Fixed a message in IllegalArgumentException thrown by the accessors of DynamicRealmObject (#2141).
* Fixed RealmList not returning DynamicRealmObjects of the correct underlying type (#2143).
* Fixed potential crash when rolling back removal of classes that reference each other (#1829).
* Updated Realm Core to 0.95.8.
  - Fixed a bug where undetected deleted object might lead to seg. fault (#1945).
  - Better performance when deleting objects (#2015).

## 0.87.2
* Removed explicit GC call when committing a transaction (#1925).
* Fixed a bug when RealmObjectSchema.addField() was called with the PRIMARY_KEY modifier, the field was not set as a required field (#2001).
* Fixed a bug which could throw a ConcurrentModificationException in RealmObject's or RealmResults' change listener (#1970).
* Fixed RealmList.set() so it now correctly returns the old element instead of the new (#2044).
* Fixed the deployment of source and javadoc jars (#1971).

## 0.87.1
* Upgraded to NDK R10e. Using gcc 4.9 for all architectures.
* Updated Realm Core to 0.95.6
  - Fixed a bug where an async query can be copied incomplete in rare cases (#1717).
* Fixed potential memory leak when using async query.
* Added a check to prevent removing a RealmChangeListener from a non-Looper thread (#1962). (Thank you @hohnamkung)

## 0.87.0
* Added Realm.asObservable(), RealmResults.asObservable(), RealmObject.asObservable(), DynamicRealm.asObservable() and DynamicRealmObject.asObservable().
* Added RealmConfiguration.Builder.rxFactory() and RxObservableFactory for custom RxJava observable factory classes.
* Added Realm.copyFromRealm() for creating detached copies of Realm objects (#931).
* Added RealmObjectSchema.getFieldType() (#1883).
* Added unitTestExample to showcase unit and instrumentation tests. Examples include jUnit3, jUnit4, Espresso, Robolectric, and MPowermock usage with Realm (#1440).
* Added support for ISO8601 based dates for JSON import. If JSON dates are invalid a RealmException will be thrown (#1213).
* Added APK splits to gridViewExample (#1834).

## 0.86.1
* Improved the performance of removing objects (RealmResults.clear() and RealmResults.remove()).
* Updated Realm Core to 0.95.5.
* Updated ProGuard configuration (#1904).
* Fixed a bug where RealmQuery.findFirst() returned a wrong result if the RealmQuery had been created from a RealmResults.where() (#1905).
* Fixed a bug causing DynamicRealmObject.getObject()/setObject() to use the wrong class (#1912).
* Fixed a bug which could cause a crash when closing Realm instances in change listeners (#1900).
* Fixed a crash occurring during update of multiple async queries (#1895).
* Fixed listeners not triggered for RealmObject & RealmResults created using copy or create methods (#1884).
* Fixed RealmChangeListener never called inside RealmResults (#1894).
* Fixed crash when calling clear on a RealmList (#1886).

## 0.86.0
* BREAKING CHANGE: The Migration API has been replaced with a new API.
* BREAKING CHANGE: RealmResults.SORT_ORDER_ASCENDING and RealmResults.SORT_ORDER_DESCENDING constants have been replaced by Sort.ASCENDING and Sort.DESCENDING enums.
* BREAKING CHANGE: RealmQuery.CASE_SENSITIVE and RealmQuery.CASE_INSENSITIVE constants have been replaced by Case.SENSITIVE and Case.INSENSITIVE enums.
* BREAKING CHANGE: Realm.addChangeListener, RealmObject.addChangeListener and RealmResults.addChangeListener hold a strong reference to the listener, you should unregister the listener to avoid memory leaks.
* BREAKING CHANGE: Removed deprecated methods RealmQuery.minimum{Int,Float,Double}, RealmQuery.maximum{Int,Float,Double}, RealmQuery.sum{Int,Float,Double} and RealmQuery.average{Int,Float,Double}. Use RealmQuery.min(), RealmQuery.max(), RealmQuery.sum() and RealmQuery.average() instead.
* BREAKING CHANGE: Removed RealmConfiguration.getSchemaMediator() which is public by mistake. And RealmConfiguration.getRealmObjectClasses() is added as an alternative in order to obtain the set of model classes (#1797).
* BREAKING CHANGE: Realm.addChangeListener, RealmObject.addChangeListener and RealmResults.addChangeListener will throw an IllegalStateException when invoked on a non-Looper thread. This is to prevent registering listeners that will not be invoked.
* BREAKING CHANGE: trying to access a property on an unloaded RealmObject obtained asynchronously will throw an IllegalStateException
* Added new Dynamic API using DynamicRealm and DynamicRealmObject.
* Added Realm.getSchema() and DynamicRealm.getSchema().
* Realm.createOrUpdateObjectFromJson() now works correctly if the RealmObject class contains a primary key (#1777).
* Realm.compactRealm() doesn't throw an exception if the Realm file is opened. It just returns false instead.
* Updated Realm Core to 0.95.3.
  - Fixed a bug where RealmQuery.average(String) returned a wrong value for a nullable Long/Integer/Short/Byte field (#1803).
  - Fixed a bug where RealmQuery.average(String) wrongly counted the null value for average calculation (#1854).

## 0.85.1
* Fixed a bug which could corrupt primary key information when updating from a Realm version <= 0.84.1 (#1775).

## 0.85.0
* BREAKING CHANGE: Removed RealmEncryptionNotSupportedException since the encryption implementation changed in Realm's underlying storage engine. Encryption is now supported on all devices.
* BREAKING CHANGE: Realm.executeTransaction() now directly throws any RuntimeException instead of wrapping it in a RealmException (#1682).
* BREAKING CHANGE: RealmQuery.isNull() and RealmQuery.isNotNull() now throw IllegalArgumentException instead of RealmError if the fieldname is a linked field and the last element is a link (#1693).
* Added Realm.isEmpty().
* Setters in managed object for RealmObject and RealmList now throw IllegalArgumentException if the value contains an invalid (standalone, removed, closed, from different Realm) object (#1749).
* Attempting to refresh a Realm while a transaction is in process will now throw an IllegalStateException (#1712).
* The Realm AAR now also contains the ProGuard configuration (#1767). (Thank you @skyisle)
* Updated Realm Core to 0.95.
  - Removed reliance on POSIX signals when using encryption.

## 0.84.2
* Fixed a bug making it impossible to convert a field to become required during a migration (#1695).
* Fixed a bug making it impossible to read Realms created using primary keys and created by iOS (#1703).
* Fixed some memory leaks when an Exception is thrown (#1730).
* Fixed a memory leak when using relationships (#1285).
* Fixed a bug causing cached column indices to be cleared too soon (#1732).

## 0.84.1
* Updated Realm Core to 0.94.4.
  - Fixed a bug that could cause a crash when running the same query multiple times.
* Updated ProGuard configuration. See [documentation](https://realm.io/docs/java/latest/#proguard) for more details.
* Updated Kotlin example to use 1.0.0-beta.
* Fixed warnings reported by "lint -Xlint:all" (#1644).
* Fixed a bug where simultaneous opening and closing a Realm from different threads might result in a NullPointerException (#1646).
* Fixed a bug which made it possible to externally modify the encryption key in a RealmConfiguration (#1678).

## 0.84.0
* Added support for async queries and transactions.
* Added support for parsing JSON Dates with timezone information. (Thank you @LateralKevin)
* Added RealmQuery.isEmpty().
* Added Realm.isClosed() method.
* Added Realm.distinct() method.
* Added RealmQuery.isValid(), RealmResults.isValid() and RealmList.isValid(). Each method checks whether the instance is still valid to use or not(for example, the Realm has been closed or any parent object has been removed).
* Added Realm.isInTransaction() method.
* Updated Realm Core to version 0.94.3.
  - Fallback for mremap() now work correctly on BlackBerry devices.
* Following methods in managed RealmList now throw IllegalStateException instead of native crash when RealmList.isValid() returns false: add(int,RealmObject), add(RealmObject)
* Following methods in managed RealmList now throw IllegalStateException instead of ArrayIndexOutOfBoundsException when RealmList.isValid() returns false: set(int,RealmObject), move(int,int), remove(int), get(int)
* Following methods in managed RealmList now throw IllegalStateException instead of returning 0/null when RealmList.isValid() returns false: clear(), removeAll(Collection), remove(RealmObject), first(), last(), size(), where()
* RealmPrimaryKeyConstraintException is now thrown instead of RealmException if two objects with same primary key are inserted.
* IllegalStateException is now thrown when calling Realm's clear(), RealmResults's remove(), removeLast(), clear() or RealmObject's removeFromRealm() from an incorrect thread.
* Fixed a bug affecting RealmConfiguration.equals().
* Fixed a bug in RealmQuery.isNotNull() which produced wrong results for binary data.
* Fixed a bug in RealmQuery.isNull() and RealmQuery.isNotNull() which validated the query prematurely.
* Fixed a bug where closed Realms were trying to refresh themselves resulting in a NullPointerException.
* Fixed a bug that made it possible to migrate open Realms, which could cause undefined behavior when querying, reading or writing data.
* Fixed a bug causing column indices to be wrong for some edge cases. See #1611 for details.

## 0.83.1
* Updated Realm Core to version 0.94.1.
  - Fixed a bug when using Realm.compactRealm() which could make it impossible to open the Realm file again.
  - Fixed a bug, so isNull link queries now always return true if any part is null.

## 0.83
* BREAKING CHANGE: Database file format update. The Realm file created by this version cannot be used by previous versions of Realm.
* BREAKING CHANGE: Removed deprecated methods and constructors from the Realm class.
* BREAKING CHANGE: Introduced boxed types Boolean, Byte, Short, Integer, Long, Float and Double. Added null support. Introduced annotation @Required to indicate a field is not nullable. String, Date and byte[] became nullable by default which means a RealmMigrationNeededException will be thrown if an previous version of a Realm file is opened.
* Deprecated methods: RealmQuery.minimum{Int,Float,Double}, RealmQuery.maximum{Int,Float,Double}. Use RealmQuery.min() and RealmQuery.max() instead.
* Added support for x86_64.
* Fixed an issue where opening the same Realm file on two Looper threads could potentially lead to an IllegalStateException being thrown.
* Fixed an issue preventing the call of listeners on refresh().
* Opening a Realm file from one thread will no longer be blocked by a transaction from another thread.
* Range restrictions of Date fields have been removed. Date fields now accepts any value. Milliseconds are still removed.

## 0.82.2
* Fixed a bug which might cause failure when loading the native library.
* Fixed a bug which might trigger a timeout in Context.finalize().
* Fixed a bug which might cause RealmObject.isValid() to throw an exception if the object is deleted.
* Updated Realm core to version 0.89.9
  - Fixed a potential stack overflow issue which might cause a crash when encryption was used.
  - Embedded crypto functions into Realm dynamic lib to avoid random issues on some devices.
  - Throw RealmEncryptionNotSupportedException if the device doesn't support Realm encryption. At least one device type (HTC One X) contains system bugs that prevents Realm's encryption from functioning properly. This is now detected, and an exception is thrown when trying to open/create an encrypted Realm file. It's up to the application to catch this and decide if it's OK to proceed without encryption instead.

## 0.82.1
* Fixed a bug where using the wrong encryption key first caused the right key to be seen as invalid.
* Fixed a bug where String fields were ignored when updating objects from JSON with null values.
* Fixed a bug when calling System.exit(0), the process might hang.

## 0.82
* BREAKING CHANGE: Fields with annotation @PrimaryKey are indexed automatically now. Older schemas require a migration.
* RealmConfiguration.setModules() now accept ignore null values which Realm.getDefaultModule() might return.
* Trying to access a deleted Realm object throw throws a proper IllegalStateException.
* Added in-memory Realm support.
* Closing realm on another thread different from where it was created now throws an exception.
* Realm will now throw a RealmError when Realm's underlying storage engine encounters an unrecoverable error.
* @Index annotation can also be applied to byte/short/int/long/boolean/Date now.
* Fixed a bug where RealmQuery objects are prematurely garbage collected.
* Removed RealmQuery.between() for link queries.

## 0.81.1
* Fixed memory leak causing Realm to never release Realm objects.

## 0.81
* Introduced RealmModules for working with custom schemas in libraries and apps.
* Introduced Realm.getDefaultInstance(), Realm.setDefaultInstance(RealmConfiguration) and Realm.getInstance(RealmConfiguration).
* Deprecated most constructors. They have been been replaced by Realm.getInstance(RealmConfiguration) and Realm.getDefaultInstance().
* Deprecated Realm.migrateRealmAtPath(). It has been replaced by Realm.migrateRealm(RealmConfiguration).
* Deprecated Realm.deleteFile(). It has been replaced by Realm.deleteRealm(RealmConfiguration).
* Deprecated Realm.compactFile(). It has been replaced by Realm.compactRealm(RealmConfiguration).
* RealmList.add(), RealmList.addAt() and RealmList.set() now copy standalone objects transparently into Realm.
* Realm now works with Kotlin (M12+). (Thank you @cypressious)
* Fixed a performance regression introduced in 0.80.3 occurring during the validation of the Realm schema.
* Added a check to give a better error message when null is used as value for a primary key.
* Fixed unchecked cast warnings when building with Realm.
* Cleaned up examples (remove old test project).
* Added checking for missing generic type in RealmList fields in annotation processor.

## 0.80.3
* Calling Realm.copyToRealmOrUpdate() with an object with a null primary key now throws a proper exception.
* Fixed a bug making it impossible to open Realms created by Realm-Cocoa if a model had a primary key defined.
* Trying to using Realm.copyToRealmOrUpdate() with an object with a null primary key now throws a proper exception.
* RealmChangedListener now also gets called on the same thread that did the commit.
* Fixed bug where Realm.createOrUpdateWithJson() reset Date and Binary data to default values if not found in the JSON output.
* Fixed a memory leak when using RealmBaseAdapter.
* RealmBaseAdapter now allow RealmResults to be null. (Thanks @zaki50)
* Fixed a bug where a change to a model class (`RealmList<A>` to `RealmList<B>`) would not throw a RealmMigrationNeededException.
* Fixed a bug where setting multiple RealmLists didn't remove the previously added objects.
* Solved ConcurrentModificationException thrown when addChangeListener/removeChangeListener got called in the onChange. (Thanks @beeender)
* Fixed duplicated listeners in the same realm instance. Trying to add duplicated listeners is ignored now. (Thanks @beeender)

## 0.80.2
* Trying to use Realm.copyToRealmOrUpdate() with an object with a null primary key now throws a proper exception.
* RealmMigrationNeedException can now return the path to the Realm that needs to be migrated.
* Fixed bug where creating a Realm instance with a hashcode collision no longer returned the wrong Realm instance.
* Updated Realm Core to version 0.89.2
  - fixed bug causing a crash when opening an encrypted Realm file on ARM64 devices.

## 0.80.1
* Realm.createOrUpdateWithJson() no longer resets fields to their default value if they are not found in the JSON input.
* Realm.compactRealmFile() now uses Realm Core's compact() method which is more failure resilient.
* Realm.copyToRealm() now correctly handles referenced child objects that are already in the Realm.
* The ARM64 binary is now properly a part of the Eclipse distribution package.
* A RealmMigrationExceptionNeeded is now properly thrown if @Index and @PrimaryKey are not set correctly during a migration.
* Fixed bug causing Realms to be cached even though they failed to open correctly.
* Added Realm.deleteRealmFile(File) method.
* Fixed bug causing queries to fail if multiple Realms has different field ordering.
* Fixed bug when using Realm.copyToRealm() with a primary key could crash if default value was already used in the Realm.
* Updated Realm Core to version 0.89.0
  - Improved performance for sorting RealmResults.
  - Improved performance for refreshing a Realm after inserting or modifying strings or binary data.
  - Fixed bug causing incorrect result when querying indexed fields.
  - Fixed bug causing corruption of string index when deleting an object where there are duplicate values for the indexed field.
  - Fixed bug causing a crash after compacting the Realm file.
* Added RealmQuery.isNull() and RealmQuery.isNotNull() for querying relationships.
* Fixed a potential NPE in the RealmList constructor.

## 0.80
* Queries on relationships can be case sensitive.
* Fixed bug when importing JSONObjects containing NULL values.
* Fixed crash when trying to remove last element of a RealmList.
* Fixed bug crashing annotation processor when using "name" in model classes for RealmObject references
* Fixed problem occurring when opening an encrypted Realm with two different instances of the same key.
* Version checker no longer reports that updates are available when latest version is used.
* Added support for static fields in RealmObjects.
* Realm.writeEncryptedCopyTo() has been reenabled.

## 0.79.1
* copyToRealm() no longer crashes on cyclic data structures.
* Fixed potential crash when using copyToRealmOrUpdate with an object graph containing a mix of elements with and without primary keys.

## 0.79
* Added support for ARM64.
* Added RealmQuery.not() to negate a query condition.
* Added copyToRealmOrUpdate() and createOrUpdateFromJson() methods, that works for models with primary keys.
* Made the native libraries much smaller. Arm went from 1.8MB to 800KB.
* Better error reporting when trying to create or open a Realm file fails.
* Improved error reporting in case of missing accessors in model classes.
* Re-enabled RealmResults.remove(index) and RealmResults.removeLast().
* Primary keys are now supported through the @PrimaryKey annotation.
* Fixed error when instantiating a Realm with the wrong key.
* Throw an exception if deleteRealmFile() is called when there is an open instance of the Realm.
* Made migrations and compression methods synchronised.
* Removed methods deprecated in 0.76. Now Realm.allObjectsSorted() and RealmQuery.findAllSorted() need to be used instead.
* Reimplemented Realm.allObjectSorted() for better performance.

## 0.78
* Added proper support for encryption. Encryption support is now included by default. Keys are now 64 bytes long.
* Added support to write an encrypted copy of a Realm.
* Realm no longer incorrectly warns that an instance has been closed too many times.
* Realm now shows a log warning if an instance is being finalized without being closed.
* Fixed bug causing Realms to be cached during a RealmMigration resulting in invalid realms being returned from Realm.getInstance().
* Updated core to 0.88.

## 0.77
* Added Realm.allObjectsSorted() and RealmQuery.findAllSorted() and extending RealmResults.sort() for multi-field sorting.
* Added more logging capabilities at the JNI level.
* Added proper encryption support. NOTE: The key has been increased from 32 bytes to 64 bytes (see example).
* Added support for standalone objects and custom constructors.
* Added more precise imports in proxy classes to avoid ambiguous references.
* Added support for executing a transaction with a closure using Realm.executeTransaction().
* Added RealmObject.isValid() to test if an object is still accessible.
* RealmResults.sort() now has better error reporting.
* Fixed bug when doing queries on the elements of a RealmList, ie. like Realm.where(Foo.class).getBars().where().equalTo("name").
* Fixed bug causing refresh() to be called on background threads with closed Realms.
* Fixed bug where calling Realm.close() too many times could result in Realm not getting closed at all. This now triggers a log warning.
* Throw NoSuchMethodError when RealmResults.indexOf() is called, since it's not implemented yet.
* Improved handling of empty model classes in the annotation processor
* Removed deprecated static constructors.
* Introduced new static constructors based on File instead of Context, allowing to save Realm files in custom locations.
* RealmList.remove() now properly returns the removed object.
* Calling realm.close() no longer prevent updates to other open realm instances on the same thread.

## 0.76.0
* RealmObjects can now be imported using JSON.
* Gradle wrapper updated to support Android Studio 1.0.
* Fixed bug in RealmObject.equals() so it now correctly compares two objects from the same Realm.
* Fixed bug in Realm crashing for receiving notifications after close().
* Realm class is now marked as final.
* Replaced concurrency example with a better thread example.
* Allowed to add/remove RealmChangeListeners in RealmChangeListeners.
* Upgraded to core 0.87.0 (encryption support, API changes).
* Close the Realm instance after migrations.
* Added a check to deny the writing of objects outside of a transaction.

## 0.75.1 (03 December 2014)
* Changed sort to be an in-place method.
* Renamed SORT_ORDER_DECENDING to SORT_ORDER_DESCENDING.
* Added sorting functionality to allObjects() and findAll().
* Fixed bug when querying a date column with equalTo(), it would act as lessThan()

## 0.75.0 (28 Nov 2014)
* Realm now implements Closeable, allowing better cleanup of native resources.
* Added writeCopyTo() and compactRealmFile() to write and compact a Realm to a new file.
* RealmObject.toString(), equals() and hashCode() now support models with cyclic references.
* RealmResults.iterator() and listIterator() now correctly iterates the results when using remove().
* Bug fixed in Exception text when field names was not matching the database.
* Bug fixed so Realm no longer throws an Exception when removing the last object.
* Bug fixed in RealmResults which prevented sub-querying.
* The Date type does not support millisecond resolution, and dates before 1901-12-13 and dates after 2038-01-19 are not supported on 32 bit systems.
* Fixed bug so Realm no longer throws an Exception when removing the last object.
* Fixed bug in RealmResults which prevented sub-querying.

## 0.74.0 (19 Nov 2014)
* Added support for more field/accessors naming conventions.
* Added case sensitive versions of string comparison operators equalTo and notEqualTo.
* Added where() to RealmList to initiate queries.
* Added verification of fields names in queries with links.
* Added exception for queries with invalid field name.
* Allow static methods in model classes.
* An exception will now be thrown if you try to move Realm, RealmResults or RealmObject between threads.
* Fixed a bug in the calculation of the maximum of date field in a RealmResults.
* Updated core to 0.86.0, fixing a bug in cancelling an empty transaction, and major query speedups with floats/doubles.
* Consistent handling of UTF-8 strings.
* removeFromRealm() now calls moveLastOver() which is faster and more reliable when deleting multiple objects.

## 0.73.1 (05 Nov 2014)
* Fixed a bug that would send infinite notifications in some instances.

## 0.73.0 (04 Nov 2014)
* Fixed a bug not allowing queries with more than 1024 conditions.
* Rewritten the notification system. The API did not change but it's now much more reliable.
* Added support for switching auto-refresh on and off (Realm.setAutoRefresh).
* Added RealmBaseAdapter and an example using it.
* Added deleteFromRealm() method to RealmObject.

## 0.72.0 (27 Oct 2014)
* Extended sorting support to more types: boolean, byte, short, int, long, float, double, Date, and String fields are now supported.
* Better support for Java 7 and 8 in the annotations processor.
* Better support for the Eclipse annotations processor.
* Added Eclipse support to the distribution folder.
* Added Realm.cancelTransaction() to cancel/abort/rollback a transaction.
* Added support for link queries in the form realm.where(Owner.class).equalTo("cat.age", 12).findAll().
* Faster implementation of RealmQuery.findFirst().
* Upgraded core to 0.85.1 (deep copying of strings in queries; preparation for link queries).

## 0.71.0 (07 Oct 2014)
* Simplified the release artifact to a single Jar file.
* Added support for Eclipse.
* Added support for deploying to Maven.
* Throw exception if nested transactions are used (it's not allowed).
* Javadoc updated.
* Fixed [bug in RealmResults](https://github.com/realm/realm-java/issues/453).
* New annotation @Index to add search index to a field (currently only supporting String fields).
* Made the annotations processor more verbose and strict.
* Added RealmQuery.count() method.
* Added a new example about concurrency.
* Upgraded to core 0.84.0.

## 0.70.1 (30 Sep 2014)
* Enabled unit testing for the realm project.
* Fixed handling of camel-cased field names.

## 0.70.0 (29 Sep 2014)
* This is the first public beta release.<|MERGE_RESOLUTION|>--- conflicted
+++ resolved
@@ -3,6 +3,7 @@
 ### Enhancements
 
 * RealmObjectSchema.isPrimaryKey(String) (#2440)
+* Added support for Robolectric on Max OS X (#1867).
 
 ### Bug fixes
 
@@ -75,11 +76,6 @@
 * distinct(...) for Realm, DynamicRealm, RealmQuery, and RealmResults can take multiple parameters (#2284).
 * "realm" and "row" can be used as field name in model classes (#2255).
 * RealmResults.size() now returns Integer.MAX_VALUE when actual size is greater than Integer.MAX_VALUE (#2129).
-<<<<<<< HEAD
-* Added RealmQuery.distinctAsync() and RealmResults.distinctAsync() (#2118).
-* Added support for Robolectric on Max OS X (#1867).
-=======
->>>>>>> 927a39b5
 * Removed allowBackup from AndroidManifest (#2307).
 
 ### Bug fixes
