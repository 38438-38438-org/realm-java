--- conflicted
+++ resolved
@@ -1,16 +1,15 @@
-<<<<<<< HEAD
+## 4.4.0 (YYYY-MM-DD)
+
+### Enhancements
+
+* Added support for mapping between a Java name and the underlying name in the Realm file using `@RealmModule`, `@RealmClass` and `@RealmField` annotations (#5280).
+
+
 ## 4.3.4 (YYYY-MM-DD)
 
 ## Bug Fixes
 
 * Added missing `RealmQuery.oneOf()` for Kotlin that accepts non-nullable types (#5717).
-=======
-## 4.4.0 (YYYY-MM-DD)
-
-### Enhancements
-
-* Added support for mapping between a Java name and the underlying name in the Realm file using `@RealmModule`, `@RealmClass` and `@RealmField` annotations (#5280).
->>>>>>> f089a878
 
 
 ## 4.3.3 (2018-01-19)
