## 3.2.0 (YYYY-MM-DD)

<<<<<<< HEAD
## 3.1.1 (YYYY-MM-DD)

### Bug Fixes

* Crash caused by Listeners on `RealmObject` getting triggered the 2nd time with different changed field (#4437).
=======
### Enhancements

* Transient fields are now allowed in model classes, but are implicitly treated as having the `@Ignore' annotation (#4279).

>>>>>>> 66ccab21

## 3.1.0 (2017-04-05)

### Breaking Changes

* Updated file format of Realm files. Existing Realm files will automatically be migrated to the new format when they are opened, but older versions of Realm cannot open these files.
* [ObjectServer] Due to file format changes, Realm Object Server 1.3.0 or later is required.

### Enhancements

* Added support for reverse relationships through the `@LinkingObjects` annotation. See `io.realm.annotations.LinkingObjects` for documentation.  
  * This feature is in `@Beta`.
  * Queries on linking objects do not work.  Queries like `where(...).equalTo("field.linkingObjects.id", 7).findAll()` are not yet supported.
  * Backlink verification is incomplete.  Evil code can cause native crashes.
* The listener on `RealmObject` will only be triggered if the object changes (#3894).
* Added `RealmObjectChangeListener` interface that provide detailed information about `RealmObject` field changes.
* Listeners on `RealmList` and `RealmResults` will be triggered immediately when the transaction is committed on the same thread (#4245).
* The real `RealmMigrationNeededException` is now thrown instead of `IllegalArgumentException` if no migration is provided for a Realm that requires it.
* `RealmQuery.distinct()` can be performed on unindexed fields (#2285).
* `targetSdkVersion` is now 25.
* [ObjectServer] In case of a Client Reset, information about the location of the backed up Realm file is now reported through the `ErrorHandler` interface (#4080).
* [ObjectServer] Authentication URLs now automatically append `/auth` if no other path segment is set (#4370).

### Bug Fixes

* Crash with `LogicError` with `Bad version number` on notifier thread (#4369).
* `Realm.migrateRealm(RealmConfiguration)` now fails correctly with an `IllegalArgumentException` if a `SyncConfiguration` is provided (#4075).
* Fixed a potential cause for Realm file corruptions (never reported).
* Add `@Override` annotation to proxy class accessors and stop using raw type in proxy classes in order to remove warnings from javac (#4329).
* `findFirstAsync()` now returns an invalid object if there is no object matches the query condition instead of running the query repeatedly until it can find one (#4352).
* [ObjectServer] Changing the log level after starting a session now works correctly (#4337).

### Internal

* Using the Object Store's Session and SyncManager.
* Upgraded to Realm Sync 1.5.0.
* Upgraded to Realm Core 2.5.1.
* Upgraded Gradle to 3.4.1

## 3.0.0 (2017-02-28)

### Breaking Changes

* `RealmResults.distinct()` returns a new `RealmResults` object instead of filtering on the original object (#2947).
* `RealmResults` is auto-updated continuously. Any transaction on the current thread which may have an impact on the order or elements of the `RealmResults` will change the `RealmResults` immediately instead of change it in the next event loop. The standard `RealmResults.iterator()` will continue to work as normal, which means that you can still delete or modify elements without impacting the iterator. The same is not true for simple for-loops. In some cases a simple for-loop will not work (https://realm.io/docs/java/3.0.0/api/io/realm/OrderedRealmCollection.html#loops), and you must use the new createSnapshot() method.
* `RealmChangeListener` on `RealmObject` will now also be triggered when the object is deleted. Use `RealmObject.isValid()` to check this state(#3138).
* `RealmObject.asObservable()` will now emit the object when it is deleted. Use `RealmObject.isValid()` to check this state (#3138).
* Removed deprecated classes `Logger` and `AndroidLogger` (#4050).

### Deprecated

* `RealmResults.removeChangeListeners()`. Use `RealmResults.removeAllChangeListeners()` instead.
* `RealmObject.removeChangeListeners()`. Use `RealmObject.removeAllChangeListeners()` instead.
* `RealmResults.distinct()` and `RealmResults.distinctAsync()`. Use `RealmQuery.distinct()` and `RealmQuery.distinctAsync()` instead.

### Enhancements

* Added support for sorting by link's field (#672).
* Added `OrderedRealmCollectionSnapshot` class and `OrderedRealmCollection.createSnapshot()` method. `OrderedRealmCollectionSnapshot` is useful when changing `RealmResults` or `RealmList` in simple loops.
* Added `OrderedRealmCollectionChangeListener` interface for supporting fine-grained collection notifications.
* Added support for ChangeListeners on `RealmList`.
* Added `RealmList.asObservable()`.

### Bug Fixes

* Element type checking in `DynamicRealmObject#setList()` (#4252).
* Now throws `IllegalStateException` instead of process crash when any of thread confined methods in `RealmQuery` is called from wrong thread (#4228).
* Now throws `IllegalStateException` when any of thread confined methods in `DynamicRealmObject` is called from wrong thread (#4258).

### Internal

* Use Object Store's `Results` as the backend for `RealmResults` (#3372).
  - Use Object Store's notification mechanism to trigger listeners.
  - Local commits triggers Realm global listener and `RealmObject` listener on current thread immediately instead of in the next event loop.


## 2.3.2 (2017-02-27)

### Bug fixes

* Log levels in JNI layer were all reported as "Error" (#4204).
* Encrypted realms can end up corrupted if many threads are reading and writing at the same time (#4128).
* "Read-only file system" exception when compacting Realm file on external storage (#4140).

### Internal

* Updated to Realm Sync v1.2.1.
* Updated to Realm Core v2.3.2.

### Enhancements

* Improved performance of getters and setters in proxy classes.


## 2.3.1 (2017-02-07)

### Enhancements

* [ObjectServer] The `serverUrl` given to `SyncConfiguration.Builder()` is now more lenient and will also accept only paths as argument (#4144).
* [ObjectServer] Add a timer to refresh periodically the access_token.

### Bug fixes

* NPE problem in SharedRealm.finalize() (#3730).
* `RealmList.contains()` and `RealmResults.contains()` now correctly use custom `equals()` method on Realm model classes.
* Build error when the project is using Kotlin (#4087).
* Bug causing classes to be replaced by classes already in Gradle's classpath (#3568).
* NullPointerException when notifying a single object that it changed (#4086).


## 2.3.0 (2017-01-19)

### Object Server API Changes

* Realm Sync v1.0.0 has been released, and Realm Mobile Platform is no longer considered in beta.
* Breaking change: Location of Realm files are now placed in `getFilesDir()/<userIdentifier>` instead of `getFilesDir()/`.
  This is done in order to support shared Realms among users, while each user retaining their own local copy.
* Breaking change: `SyncUser.all()` now returns Map instead of List.
* Breaking change: Added a default `UserStore` saving users in a Realm file (`RealmFileUserStore`).
* Breaking change: Added multi-user support to `UserStore`. Added `get(String)` and `remove(String)`, removed `remove()` and renamed `get()` to `getCurrent()`.
* Breaking change: Changed the order of arguments to `SyncCredentials.custom()` to match iOS: token, provider, userInfo.
* Added support for `PermissionOffer` and `PermissionOfferResponse` to `SyncUser.getManagementRealm()`.
* Exceptions thrown in error handlers are ignored but logged (#3559).
* Removed unused public constants in `SyncConfiguration` (#4047).
* Fixed bug, preventing Sync client to renew the access token (#4038) (#4039).
* Now `SyncUser.logout()` properly revokes tokens (#3639).

### Bug fixes

* Fixed native memory leak setting the value of a primary key (#3993).
* Activated Realm's annotation processor on connectedTest when the project is using kapt (#4008).
* Fixed "too many open files" issue (#4002).
* Added temporary work-around for bug crashing Samsung Tab 3 devices on startup (#3651).

### Enhancements

* Added `like` predicate for String fields (#3752).

### Internal

* Updated to Realm Sync v1.0.0.
* Added a Realm backup when receiving a Sync client reset message from the server.

## 2.2.2 (2017-01-16)

### Object Server API Changes (In Beta)

* Disabled `Realm.compactRealm()` when sync is enabled as it might corrupt the Realm (https://github.com/realm/realm-core/issues/2345).

### Bug fixes

* "operation not permitted" issue when creating Realm file on some devices' external storage (#3629).
* Crash on API 10 devices (#3726).
* `UnsatisfiedLinkError` caused by `pipe2` (#3945).
* Unrecoverable error with message "Try again" when the notification fifo is full (#3964).
* Realm migration wasn't triggered when the primary key definition was altered (#3966).
* Use phantom reference to solve the finalize time out issue (#2496).

### Enhancements

* All major public classes are now non-final. This is mostly a compromise to support Mockito. All protected fields/methods are still not considered part of the public API and can change without notice (#3869).
* All Realm instances share a single notification daemon thread.
* Fixed Java lint warnings with generated proxy classes (#2929).

### Internal

* Upgraded Realm Core to 2.3.0.
* Upgraded Realm Sync to 1.0.0-BETA-6.5.

## 2.2.1 (2016-11-12)

### Object Server API Changes (In Beta)

* Fixed `SyncConfiguration.toString()` so it now outputs a correct description instead of an empty string (#3787).

### Bug fixes

* Added version number to the native library, preventing ReLinker from accidentally loading old code (#3775).
* `Realm.getLocalInstanceCount(config)` throwing NullPointerException if called after all Realms have been closed (#3791).

## 2.2.0 (2016-11-12)

### Object Server API Changes (In Beta)

* Added support for `SyncUser.getManagementRealm()` and permission changes.

### Bug fixes

* Kotlin projects no longer create the `RealmDefaultModule` if no Realm model classes are present (#3746).
* Remove `includedescriptorclasses` option from ProGuard rule file in order to support built-in shrinker of Android Gradle Plugin (#3714).
* Unexpected `RealmMigrationNeededException` was thrown when a field was added to synced Realm.

### Enhancements

* Added support for the `annotationProcessor` configuration provided by Android Gradle Plugin 2.2.0 or later. Realm plugin adds its annotation processor to the `annotationProcessor` configuration instead of `apt` configuration if it is available and the `com.neenbedankt.android-apt` plugin is not used. In Kotlin projects, `kapt` is used instead of the `annotationProcessor` configuration (#3026).

## 2.1.1 (2016-10-27)

### Bug fixes

* Fixed a bug in `Realm.insert` and `Realm.insertOrUpdate` methods causing a `StackOverFlow` when you try to insert a cyclic graph of objects between Realms (#3732).

### Object Server API Changes (In Beta)

* Set default RxFactory to `SyncConfiguration`.

### Bug fixes

* ProGuard configuration introduced in 2.1.0 unexpectedly kept classes that did not have the @KeepMember annotation (#3689).

## 2.1.0 (2016-10-25)

### Breaking changes

* * `SecureUserStore` has been moved to its own GitHub repository: https://github.com/realm/realm-android-user-store
  See https://github.com/realm/realm-android-user-store/blob/master/README.md for further info on how to include it.


### Object Server API Changes (In Beta)

* Renamed `User` to `SyncUser`, `Credentials` to `SyncCredentials` and `Session` to `SyncSession` to align names with Cocoa.
* Removed `SyncManager.setLogLevel()`. Use `RealmLog.setLevel()` instead.
* `SyncUser.logout()` now correctly clears `SyncUser.currentUser()` (#3638).
* Missing ProGuard configuration for libraries used by Sync extension (#3596).
* Error handler was not called when sync session failed (#3597).
* Added `User.all()` that returns all known Realm Object Server users.
* Upgraded Realm Sync to 1.0.0-BETA-3.2

### Deprecated

* `Logger`. Use `RealmLogger` instead.
* `AndroidLogger`. The logger for Android is implemented in native code instead.

### Bug fixes

* The following were not kept by ProGuard: names of native methods not in the `io.realm.internal` package, names of classes used in method signature (#3596).
* Permission error when a database file was located on external storage (#3140).
* Memory leak when unsubscribing from a RealmResults/RealmObject RxJava Observable (#3552).

### Enhancements

* `Realm.compactRealm()` now works for encrypted Realms.
* Added `first(E defaultValue)` and `last(E defaultValue)` methods to `RealmList` and `RealmResult`. These methods will return the provided object instead of throwing an `IndexOutOfBoundsException` if the list is empty.
* Reduce transformer logger verbosity (#3608).
* `RealmLog.setLevel(int)` for setting the log level across all loggers.

### Internal

* Upgraded Realm Core to 2.1.3

### Credits

* Thanks to Max Furman (@maxfurman) for adding support for `first()` and `last()` default values.

## 2.0.2 (2016-10-06)

This release is not protocol-compatible with previous versions of the Realm Mobile Platform. The base library is still fully compatible.

### Bug fixes

* Build error when using Java 7 (#3563).

### Internal

* Upgraded Realm Core to 2.1.0
* Upgraded Realm Sync to 1.0.0-BETA-2.0.

## 2.0.1 (2016-10-05)

### Bug fixes

* `android.net.conn.CONNECTIVITY_CHANGE` broadcast caused `RuntimeException` if sync extension was disabled (#3505).
* `android.net.conn.CONNECTIVITY_CHANGE` was not delivered on Android 7 devices.
* `distinctAsync` did not respect other query parameters (#3537).
* `ConcurrentModificationException` from Gradle when building an application (#3501).

### Internal

* Upgraded to Realm Core 2.0.1 / Realm Sync 1.3-BETA

## 2.0.0 (2016-09-27)

This release introduces support for the Realm Mobile Platform!
See <https://realm.io/news/introducing-realm-mobile-platform/> for an overview of these great new features.

### Breaking Changes

* Files written by Realm 2.0 cannot be read by 1.x or earlier versions. Old files can still be opened.
* It is now required to call `Realm.init(Context)` before calling any other Realm API.
* Removed `RealmConfiguration.Builder(Context)`, `RealmConfiguration.Builder(Context, File)` and `RealmConfiguration.Builder(File)` constructors.
* `isValid()` now always returns `true` instead of `false` for unmanaged `RealmObject` and `RealmList`. This puts it in line with the behaviour of the Cocoa and .NET API's (#3101).
* armeabi is not supported anymore.
* Added new `RealmFileException`.
  - `IncompatibleLockFileException` has been removed and replaced by `RealmFileException` with kind `INCOMPATIBLE_LOCK_FILE`.
  - `RealmIOExcpetion` has been removed and replaced by `RealmFileException`.
* `RealmConfiguration.Builder.assetFile(Context, String)` has been renamed to `RealmConfiguration.Builder.assetFile(String)`.
* Object with primary key is now required to define it when the object is created. This means that `Realm.createObject(Class<E>)` and `DynamicRealm.createObject(String)` now throws `RealmException` if they are used to create an object with a primary key field. Use `Realm.createObject(Class<E>, Object)` or `DynamicRealm.createObject(String, Object)` instead.
* Importing from JSON without the primary key field defined in the JSON object now throws `IllegalArgumentException`.
* Now `Realm.beginTransaction()`, `Realm.executeTransaction()` and `Realm.waitForChange()` throw `RealmMigrationNeededException` if a remote process introduces incompatible schema changes (#3409).
* The primary key value of an object can no longer be changed after the object was created. Instead a new object must be created and all fields copied over.
* Now `Realm.createObject(Class)` and `Realm.createObject(Class,Object)` take the values from the model's fields and default constructor. Creating objects through the `DynamicRealm` does not use these values (#777).
* When `Realm.create*FromJson()`s create a new `RealmObject`, now they take the default values defined by the field itself and its default constructor for those fields that are not defined in the JSON object.

### Enhancements

* Added `realmObject.isManaged()`, `RealmObject.isManaged(obj)` and `RealmCollection.isManaged()` (#3101).
* Added `RealmConfiguration.Builder.directory(File)`.
* `RealmLog` has been moved to the public API. It is now possible to control which events Realm emit to Logcat. See the `RealmLog` class for more details.
* Typed `RealmObject`s can now continue to access their fields properly even though the schema was changed while the Realm was open (#3409).
* A `RealmMigrationNeededException` will be thrown with a cause to show the detailed message when a migration is needed and the migration block is not in the `RealmConfiguration`.


### Bug fixes

* Fixed a lint error in proxy classes when the 'minSdkVersion' of user's project is smaller than 11 (#3356).
* Fixed a potential crash when there were lots of async queries waiting in the queue.
* Fixed a bug causing the Realm Transformer to not transform field access in the model's constructors (#3361).
* Fixed a bug causing a build failure when the Realm Transformer adds accessors to a model class that was already transformed in other project (#3469).
* Fixed a bug causing the `NullPointerException` when calling getters/setters in the model's constructors (#2536).

### Internal

* Moved JNI build to CMake.
* Updated Realm Core to 2.0.0.
* Updated ReLinker to 1.2.2.

## 1.2.0 (2016-08-19)

### Bug fixes

* Throw a proper exception when operating on a non-existing field with the dynamic API (#3292).
* `DynamicRealmObject.setList` should only accept `RealmList<DynamicRealmObject>` (#3280).
* `DynamicRealmObject.getX(fieldName)` now throws a proper exception instead of a native crash when called with a field name of the wrong type (#3294).
* Fixed a concurrency crash which might happen when `Realm.executeTransactionAsync()` tried to call `onSucess` after the Realm was closed.

### Enhancements

* Added `RealmQuery.in()` for a comparison against multiple values.
* Added byte array (`byte[]`) support to `RealmQuery`'s `equalTo` and `notEqualTo` methods.
* Optimized internal caching of schema classes (#3315).

### Internal

* Updated Realm Core to 1.5.1.
* Improved sorting speed.
* Completely removed the `OptionalAPITransformer`.

### Credits

* Thanks to Brenden Kromhout (@bkromhout) for adding binary array support to `equalTo` and `notEqualTo`.

## 1.1.1 (2016-07-01)

### Bug fixes

* Fixed a wrong JNI method declaration which might cause "method not found" crash on some devices.
* Fixed a bug that `Error` in the background async thread is not forwarded to the caller thread.
* Fixed a crash when an empty `Collection` is passed to `insert()`/`insertOrUpdate()` (#3103).
* Fixed a bug that does not transfer the primary key when `RealmSchemaObject.setClassName()` is called to rename a class (#3118).
* Fixed bug in `Realm.insert` and `Realm.insertOrUpdate` methods causing a `RealmList` to be cleared when inserting a managed `RealmModel` (#3105).
* Fixed a concurrency allocation bug in storage engine which might lead to some random crashes.
* Bulk insertion now throws if it is not called in a transaction (#3173).
* The IllegalStateException thrown when accessing an empty RealmObject is now more meaningful (#3200).
* `insert()` now correctly throws an exception if two different objects have the same primary key (#3212).
* Blackberry Z10 throwing "Function not implemented" (#3178).
* Reduced the number of file descriptors used by Realm Core (#3197).
* Throw a proper `IllegalStateException` if a `RealmChangeListener` is used inside an IntentService (#2875).

### Enhancements

* The Realm Annotation processor no longer consumes the Realm annotations. Allowing other annotation processors to run.

### Internal

* Updated Realm Core to 1.4.2.
* Improved sorting speed.

## 1.1.0 (2016-06-30)

### Bug fixes

* A number of bug fixes in the storage engine related to memory management in rare cases when a Realm has been compacted.
* Disabled the optional API transformer since it has problems with DexGuard (#3022).
* `OnSuccess.OnSuccess()` might not be called with the correct Realm version for async transaction (#1893).
* Fixed a bug in `copyToRealm()` causing a cyclic dependency objects being duplicated.
* Fixed a build failure when model class has a conflicting name such as `Map`, `List`, `String`, ... (#3077).

### Enhancements

* Added `insert(RealmModel obj)`, `insertOrUpdate(RealmModel obj)`, `insert(Collection<RealmModel> collection)` and `insertOrUpdate(Collection<RealmModel> collection)` to perform batch inserts (#1684).
* Enhanced `Table.toString()` to show a PrimaryKey field details (#2903).
* Enabled ReLinker when loading a Realm from a custom path by adding a `RealmConfiguration.Builder(Context, File)` constructor (#2900).
* Changed `targetSdkVersion` of `realm-library` to 24.
* Logs warning if `DynamicRealm` is not closed when GC happens as it does for `Realm`.

### Deprecated

* `RealmConfiguration.Builder(File)`. Use `RealmConfiguration.Builder(Context, File)` instead.

### Internal

* Updated Realm Core to 1.2.0.

## 1.0.1 (2016-05-25)

### Bug fixes

* Fixed a crash when calling `Table.toString()` in debugger (#2429).
* Fixed a race condition which would cause some `RealmResults` to not be properly updated inside a `RealmChangeListener`. This could result in crashes when accessing items from those results (#2926/#2951).
* Revised `RealmResults.isLoaded()` description (#2895).
* Fixed a bug that could cause Realm to lose track of primary key when using `RealmObjectSchema.removeField()` and `RealmObjectSchema.renameField()` (#2829/#2926).
* Fixed a bug that prevented some devices from finding async related JNI methods correctly.
* Updated ProGuard configuration in order not to depend on Android's default configuration (#2972).
* Fixed a race condition between Realms notifications and other UI events. This could e.g. cause ListView to crash (#2990).
* Fixed a bug that allowed both `RealmConfiguration.Builder.assetFile()`/`deleteRealmIfMigrationNeeded()` to be configured at the same time, which leads to the asset file accidentally being deleted in migrations (#2933).
* Realm crashed outright when the same Realm file was opened in two processes. Realm will now optimistically retry opening for 1 second before throwing an Error (#2459).

### Enhancements

* Removes RxJava related APIs during bytecode transforming to make RealmObject plays well with reflection when rx.Observable doesn't exist.

## 1.0.0 (2016-05-25)

No changes since 0.91.1.

## 0.91.1 (2016-05-25)

* Updated Realm Core to 1.0.1.

### Bug fixes

* Fixed a bug when opening a Realm causes a staled memory mapping. Symptoms are error messages like "Bad or incompatible history type", "File format version doesn't match", and "Encrypted interprocess sharing is currently unsupported".

## 0.91.0 (2016-05-20)

* Updated Realm Core to 1.0.0.

### Breaking changes

* Removed all `@Deprecated` methods.
* Calling `Realm.setAutoRefresh()` or `DynamicRealm.setAutoRefresh()` from non-Looper thread throws `IllegalStateException` even if the `autoRefresh` is false (#2820).

### Bug fixes

* Calling RealmResults.deleteAllFromRealm() might lead to native crash (#2759).
* The annotation processor now correctly reports an error if trying to reference interfaces in model classes (#2808).
* Added null check to `addChangeListener` and `removeChangeListener` in `Realm` and `DynamicRealm` (#2772).
* Calling `RealmObjectSchema.addPrimaryKey()` adds an index to the primary key field, and calling `RealmObjectSchema.removePrimaryKey()` removes the index from the field (#2832).
* Log files are not deleted when calling `Realm.deleteRealm()` (#2834).

### Enhancements

* Upgrading to OpenSSL 1.0.1t. From July 11, 2016, Google Play only accept apps using OpenSSL 1.0.1r or later (https://support.google.com/faqs/answer/6376725, #2749).
* Added support for automatically copying an initial database from assets using `RealmConfiguration.Builder.assetFile()`.
* Better error messages when certain file operations fail.

### Credits

* Paweł Surówka (@thesurix) for adding the `RealmConfiguration.Builder.assetFile()`.

## 0.90.1

* Updated Realm Core to 0.100.2.

### Bug fixes

* Opening a Realm while closing a Realm in another thread could lead to a race condition.
* Automatic migration to the new file format could in rare circumstances lead to a crash.
* Fixing a race condition that may occur when using Async API (#2724).
* Fixed CannotCompileException when related class definition in android.jar cannot be found (#2703).

### Enhancements

* Prints path when file related exceptions are thrown.

## 0.90.0

* Updated Realm Core to 0.100.0.

### Breaking changes

* RealmChangeListener provides the changed object/Realm/collection as well (#1594).
* All JSON methods on Realm now only wraps JSONException in RealmException. All other Exceptions are thrown as they are.
* Marked all methods on `RealmObject` and all public classes final (#1594).
* Removed `BaseRealm` from the public API.
* Removed `HandlerController` from the public API.
* Removed constructor of `RealmAsyncTask` from the public API (#1594).
* `RealmBaseAdapter` has been moved to its own GitHub repository: https://github.com/realm/realm-android-adapters
  See https://github.com/realm/realm-android-adapters/blob/master/README.md for further info on how to include it.
* File format of Realm files is changed. Files will be automatically upgraded but opening a Realm file with older
  versions of Realm is not possible.

### Deprecated

* `Realm.allObjects*()`. Use `Realm.where(clazz).findAll*()` instead.
* `Realm.distinct*()`. Use `Realm.where(clazz).distinct*()` instead.
* `DynamicRealm.allObjects*()`. Use `DynamicRealm.where(className).findAll*()` instead.
* `DynamicRealm.distinct*()`. Use `DynamicRealm.where(className).distinct*()` instead.
* `Realm.allObjectsSorted(field, sort, field, sort, field, sort)`. Use `RealmQuery.findAllSorted(field[], sort[])`` instead.
* `RealmQuery.findAllSorted(field, sort, field, sort, field, sort)`. Use `RealmQuery.findAllSorted(field[], sort[])`` instead.
* `RealmQuery.findAllSortedAsync(field, sort, field, sort, field, sort)`. Use `RealmQuery.findAllSortedAsync(field[], sort[])`` instead.
* `RealmConfiguration.setModules()`. Use `RealmConfiguration.modules()` instead.
* `Realm.refresh()` and `DynamicRealm.refresh()`. Use `Realm.waitForChange()`/`stopWaitForChange()` or `DynamicRealm.waitForChange()`/`stopWaitForChange()` instead.

### Enhancements

* `RealmObjectSchema.getPrimaryKey()` (#2636).
* `Realm.createObject(Class, Object)` for creating objects with a primary key directly.
* Unit tests in Android library projects now detect Realm model classes.
* Better error message if `equals()` and `hashCode()` are not properly overridden in custom Migration classes.
* Expanding the precision of `Date` fields to cover full range (#833).
* `Realm.waitForChange()`/`stopWaitForChange()` and `DynamicRealm.waitForChange()`/`stopWaitForChange()` (#2386).

### Bug fixes

* `RealmChangeListener` on `RealmObject` is not triggered when adding listener on returned `RealmObject` of `copyToRealmOrUpdate()` (#2569).

### Credits

* Thanks to Brenden Kromhout (@bkromhout) for adding `RealmObjectSchema.getPrimaryKey()`.

## 0.89.1

### Bug fixes

* @PrimaryKey + @Required on String type primary key no longer throws when using copyToRealm or copyToRealmOrUpdate (#2653).
* Primary key is cleared/changed when calling RealmSchema.remove()/RealmSchema.rename() (#2555).
* Objects implementing RealmModel can be used as a field of RealmModel/RealmObject (#2654).

## 0.89.0

### Breaking changes

* @PrimaryKey field value can now be null for String, Byte, Short, Integer, and Long types. Older Realms should be migrated, using RealmObjectSchema.setNullable(), or by adding the @Required annotation. (#2515).
* `RealmResults.clear()` now throws UnsupportedOperationException. Use `RealmResults.deleteAllFromRealm()` instead.
* `RealmResults.remove(int)` now throws UnsupportedOperationException. Use `RealmResults.deleteFromRealm(int)` instead.
* `RealmResults.sort()` and `RealmList.sort()` now return the sorted result instead of sorting in-place.
* `RealmList.first()` and `RealmList.last()` now throw `ArrayIndexOutOfBoundsException` if `RealmList` is empty.
* Removed deprecated method `Realm.getTable()` from public API.
* `Realm.refresh()` and `DynamicRealm.refresh()` on a Looper no longer have any effect. `RealmObject` and `RealmResults` are always updated on the next event loop.

### Deprecated

* `RealmObject.removeFromRealm()` in place of `RealmObject.deleteFromRealm()`
* `Realm.clear(Class)` in favour of `Realm.delete(Class)`.
* `DynamicRealm.clear(Class)` in place of `DynamicRealm.delete(Class)`.

### Enhancements

* Added a `RealmModel` interface that can be used instead of extending `RealmObject`.
* `RealmCollection` and `OrderedRealmCollection` interfaces have been added. `RealmList` and `RealmResults` both implement these.
* `RealmBaseAdapter` now accept an `OrderedRealmCollection` instead of only `RealmResults`.
* `RealmObjectSchema.isPrimaryKey(String)` (#2440)
* `RealmConfiguration.initialData(Realm.Transaction)` can now be used to populate a Realm file before it is used for the first time.

### Bug fixes

* `RealmObjectSchema.isRequired(String)` and `RealmObjectSchema.isNullable(String)` don't throw when the given field name doesn't exist.

### Credits

* Thanks to @thesurix for adding `RealmConfiguration.initialData()`.

## 0.88.3

* Updated Realm Core to 0.97.3.

### Enhancements

* Throws an IllegalArgumentException when calling Realm.copyToRealm()/Realm.copyToRealmOrUpdate() with a RealmObject which belongs to another Realm instance in a different thread.
* Improved speed of cleaning up native resources (#2496).

### Bug fixes

* Field annotated with @Ignored should not have accessors generated by the bytecode transformer (#2478).
* RealmResults and RealmObjects can no longer accidentially be GC'ed if using `asObservable()`. Previously this caused the observable to stop emitting. (#2485).
* Fixed an build issue when using Realm in library projects on Windows (#2484).
* Custom equals(), toString() and hashCode() are no longer incorrectly overwritten by the proxy class (#2545).

## 0.88.2

* Updated Realm Core to 0.97.2.

### Enhancements

* Outputs additional information when incompatible lock file error occurs.

### Bug fixes

* Race condition causing BadVersionException when running multiple async writes and queries at the same time (#2021/#2391/#2417).

## 0.88.1

### Bug fixes

* Prevent throwing NullPointerException in RealmConfiguration.equals(RealmConfiguration) when RxJava is not in the classpath (#2416).
* RealmTransformer fails because of missing annotation classes in user's project (#2413).
* Added SONAME header to shared libraries (#2432).
* now DynamicRealmObject.toString() correctly shows null value as "null" and the format is aligned to the String from typed RealmObject (#2439).
* Fixed an issue occurring while resolving ReLinker in apps using a library based on Realm (#2415).

## 0.88.0 (2016-03-10)

* Updated Realm Core to 0.97.0.

### Breaking changes

* Realm has now to be installed as a Gradle plugin.
* DynamicRealm.executeTransaction() now directly throws any RuntimeException instead of wrapping it in a RealmException (#1682).
* DynamicRealm.executeTransaction() now throws IllegalArgumentException instead of silently accepting a null Transaction object.
* String setters now throw IllegalArgumentException instead of RealmError for invalid surrogates.
* DynamicRealm.distinct()/distinctAsync() and Realm.distinct()/distinctAsync() now throw IllegalArgumentException instead of UnsupportedOperationException for invalid type or unindexed field.
* All thread local change listeners are now delayed until the next Looper event instead of being triggered when committing.
* Removed RealmConfiguration.getSchemaMediator() from public API which was deprecated in 0.86.0. Please use RealmConfiguration.getRealmObjectClasses() to obtain the set of model classes (#1797).
* Realm.migrateRealm() throws a FileNotFoundException if the Realm file doesn't exist.
* It is now required to unsubscribe from all Realm RxJava observables in order to fully close the Realm (#2357).

### Deprecated

* Realm.getInstance(Context). Use Realm.getInstance(RealmConfiguration) or Realm.getDefaultInstance() instead.
* Realm.getTable(Class) which was public because of the old migration API. Use Realm.getSchema() or DynamicRealm.getSchema() instead.
* Realm.executeTransaction(Transaction, Callback) and replaced it with Realm.executeTransactionAsync(Transaction), Realm.executeTransactionAsync(Transaction, OnSuccess), Realm.executeTransactionAsync(Transaction, OnError) and Realm.executeTransactionAsync(Transaction, OnSuccess, OnError).

### Enhancements

* Support for custom methods, custom logic in accessors, custom accessor names, interface implementation and public fields in Realm objects (#909).
* Support to project Lombok (#502).
* RealmQuery.isNotEmpty() (#2025).
* Realm.deleteAll() and RealmList.deleteAllFromRealm() (#1560).
* RealmQuery.distinct() and RealmResults.distinct() (#1568).
* RealmQuery.distinctAsync() and RealmResults.distinctAsync() (#2118).
* Improved .so loading by using [ReLinker](https://github.com/KeepSafe/ReLinker).
* Improved performance of RealmList#contains() (#897).
* distinct(...) for Realm, DynamicRealm, RealmQuery, and RealmResults can take multiple parameters (#2284).
* "realm" and "row" can be used as field name in model classes (#2255).
* RealmResults.size() now returns Integer.MAX_VALUE when actual size is greater than Integer.MAX_VALUE (#2129).
* Removed allowBackup from AndroidManifest (#2307).

### Bug fixes

* Error occurring during test and (#2025).
* Error occurring during test and connectedCheck of unit test example (#1934).
* Bug in jsonExample (#2092).
* Multiple calls of RealmResults.distinct() causes to return wrong results (#2198).
* Calling DynamicRealmObject.setList() with RealmList<DynamicRealmObject> (#2368).
* RealmChangeListeners did not triggering correctly if findFirstAsync() didn't find any object. findFirstAsync() Observables now also correctly call onNext when the query completes in that case (#2200).
* Setting a null value to trigger RealmChangeListener (#2366).
* Preventing throwing BadVersionException (#2391).

### Credits

* Thanks to Bill Best (@wmbest2) for snapshot testing.
* Thanks to Graham Smith (@grahamsmith) for a detailed bug report (#2200).

## 0.87.5 (2016-01-29)
* Updated Realm Core to 0.96.2.
  - IllegalStateException won't be thrown anymore in RealmResults.where() if the RealmList which the RealmResults is created on has been deleted. Instead, the RealmResults will be treated as empty forever.
  - Fixed a bug causing a bad version exception, when using findFirstAsync (#2115).

## 0.87.4 (2016-01-28)
* Updated Realm Core to 0.96.0.
  - Fixed bug causing BadVersionException or crashing core when running async queries.

## 0.87.3 (2016-01-25)
* IllegalArgumentException is now properly thrown when calling Realm.copyFromRealm() with a DynamicRealmObject (#2058).
* Fixed a message in IllegalArgumentException thrown by the accessors of DynamicRealmObject (#2141).
* Fixed RealmList not returning DynamicRealmObjects of the correct underlying type (#2143).
* Fixed potential crash when rolling back removal of classes that reference each other (#1829).
* Updated Realm Core to 0.95.8.
  - Fixed a bug where undetected deleted object might lead to seg. fault (#1945).
  - Better performance when deleting objects (#2015).

## 0.87.2 (2016-01-08)
* Removed explicit GC call when committing a transaction (#1925).
* Fixed a bug when RealmObjectSchema.addField() was called with the PRIMARY_KEY modifier, the field was not set as a required field (#2001).
* Fixed a bug which could throw a ConcurrentModificationException in RealmObject's or RealmResults' change listener (#1970).
* Fixed RealmList.set() so it now correctly returns the old element instead of the new (#2044).
* Fixed the deployment of source and javadoc jars (#1971).

## 0.87.1 (2015-12-23)
* Upgraded to NDK R10e. Using gcc 4.9 for all architectures.
* Updated Realm Core to 0.95.6
  - Fixed a bug where an async query can be copied incomplete in rare cases (#1717).
* Fixed potential memory leak when using async query.
* Added a check to prevent removing a RealmChangeListener from a non-Looper thread (#1962). (Thank you @hohnamkung)

## 0.87.0 (2015-12-17)
* Added Realm.asObservable(), RealmResults.asObservable(), RealmObject.asObservable(), DynamicRealm.asObservable() and DynamicRealmObject.asObservable().
* Added RealmConfiguration.Builder.rxFactory() and RxObservableFactory for custom RxJava observable factory classes.
* Added Realm.copyFromRealm() for creating detached copies of Realm objects (#931).
* Added RealmObjectSchema.getFieldType() (#1883).
* Added unitTestExample to showcase unit and instrumentation tests. Examples include jUnit3, jUnit4, Espresso, Robolectric, and MPowermock usage with Realm (#1440).
* Added support for ISO8601 based dates for JSON import. If JSON dates are invalid a RealmException will be thrown (#1213).
* Added APK splits to gridViewExample (#1834).

## 0.86.1 (2015-12-11)
* Improved the performance of removing objects (RealmResults.clear() and RealmResults.remove()).
* Updated Realm Core to 0.95.5.
* Updated ProGuard configuration (#1904).
* Fixed a bug where RealmQuery.findFirst() returned a wrong result if the RealmQuery had been created from a RealmResults.where() (#1905).
* Fixed a bug causing DynamicRealmObject.getObject()/setObject() to use the wrong class (#1912).
* Fixed a bug which could cause a crash when closing Realm instances in change listeners (#1900).
* Fixed a crash occurring during update of multiple async queries (#1895).
* Fixed listeners not triggered for RealmObject & RealmResults created using copy or create methods (#1884).
* Fixed RealmChangeListener never called inside RealmResults (#1894).
* Fixed crash when calling clear on a RealmList (#1886).

## 0.86.0 (2015-12-03)
* BREAKING CHANGE: The Migration API has been replaced with a new API.
* BREAKING CHANGE: RealmResults.SORT_ORDER_ASCENDING and RealmResults.SORT_ORDER_DESCENDING constants have been replaced by Sort.ASCENDING and Sort.DESCENDING enums.
* BREAKING CHANGE: RealmQuery.CASE_SENSITIVE and RealmQuery.CASE_INSENSITIVE constants have been replaced by Case.SENSITIVE and Case.INSENSITIVE enums.
* BREAKING CHANGE: Realm.addChangeListener, RealmObject.addChangeListener and RealmResults.addChangeListener hold a strong reference to the listener, you should unregister the listener to avoid memory leaks.
* BREAKING CHANGE: Removed deprecated methods RealmQuery.minimum{Int,Float,Double}, RealmQuery.maximum{Int,Float,Double}, RealmQuery.sum{Int,Float,Double} and RealmQuery.average{Int,Float,Double}. Use RealmQuery.min(), RealmQuery.max(), RealmQuery.sum() and RealmQuery.average() instead.
* BREAKING CHANGE: Removed RealmConfiguration.getSchemaMediator() which is public by mistake. And RealmConfiguration.getRealmObjectClasses() is added as an alternative in order to obtain the set of model classes (#1797).
* BREAKING CHANGE: Realm.addChangeListener, RealmObject.addChangeListener and RealmResults.addChangeListener will throw an IllegalStateException when invoked on a non-Looper thread. This is to prevent registering listeners that will not be invoked.
* BREAKING CHANGE: trying to access a property on an unloaded RealmObject obtained asynchronously will throw an IllegalStateException
* Added new Dynamic API using DynamicRealm and DynamicRealmObject.
* Added Realm.getSchema() and DynamicRealm.getSchema().
* Realm.createOrUpdateObjectFromJson() now works correctly if the RealmObject class contains a primary key (#1777).
* Realm.compactRealm() doesn't throw an exception if the Realm file is opened. It just returns false instead.
* Updated Realm Core to 0.95.3.
  - Fixed a bug where RealmQuery.average(String) returned a wrong value for a nullable Long/Integer/Short/Byte field (#1803).
  - Fixed a bug where RealmQuery.average(String) wrongly counted the null value for average calculation (#1854).

## 0.85.1 (2015-11-23)
* Fixed a bug which could corrupt primary key information when updating from a Realm version <= 0.84.1 (#1775).

## 0.85.0 (2016-11-19)
* BREAKING CHANGE: Removed RealmEncryptionNotSupportedException since the encryption implementation changed in Realm's underlying storage engine. Encryption is now supported on all devices.
* BREAKING CHANGE: Realm.executeTransaction() now directly throws any RuntimeException instead of wrapping it in a RealmException (#1682).
* BREAKING CHANGE: RealmQuery.isNull() and RealmQuery.isNotNull() now throw IllegalArgumentException instead of RealmError if the fieldname is a linked field and the last element is a link (#1693).
* Added Realm.isEmpty().
* Setters in managed object for RealmObject and RealmList now throw IllegalArgumentException if the value contains an invalid (unmanaged, removed, closed, from different Realm) object (#1749).
* Attempting to refresh a Realm while a transaction is in process will now throw an IllegalStateException (#1712).
* The Realm AAR now also contains the ProGuard configuration (#1767). (Thank you @skyisle)
* Updated Realm Core to 0.95.
  - Removed reliance on POSIX signals when using encryption.

## 0.84.2
* Fixed a bug making it impossible to convert a field to become required during a migration (#1695).
* Fixed a bug making it impossible to read Realms created using primary keys and created by iOS (#1703).
* Fixed some memory leaks when an Exception is thrown (#1730).
* Fixed a memory leak when using relationships (#1285).
* Fixed a bug causing cached column indices to be cleared too soon (#1732).

## 0.84.1 (2015-10-28)
* Updated Realm Core to 0.94.4.
  - Fixed a bug that could cause a crash when running the same query multiple times.
* Updated ProGuard configuration. See [documentation](https://realm.io/docs/java/latest/#proguard) for more details.
* Updated Kotlin example to use 1.0.0-beta.
* Fixed warnings reported by "lint -Xlint:all" (#1644).
* Fixed a bug where simultaneous opening and closing a Realm from different threads might result in a NullPointerException (#1646).
* Fixed a bug which made it possible to externally modify the encryption key in a RealmConfiguration (#1678).

## 0.84.0 (2015-10-22)
* Added support for async queries and transactions.
* Added support for parsing JSON Dates with timezone information. (Thank you @LateralKevin)
* Added RealmQuery.isEmpty().
* Added Realm.isClosed() method.
* Added Realm.distinct() method.
* Added RealmQuery.isValid(), RealmResults.isValid() and RealmList.isValid(). Each method checks whether the instance is still valid to use or not(for example, the Realm has been closed or any parent object has been removed).
* Added Realm.isInTransaction() method.
* Updated Realm Core to version 0.94.3.
  - Fallback for mremap() now work correctly on BlackBerry devices.
* Following methods in managed RealmList now throw IllegalStateException instead of native crash when RealmList.isValid() returns false: add(int,RealmObject), add(RealmObject)
* Following methods in managed RealmList now throw IllegalStateException instead of ArrayIndexOutOfBoundsException when RealmList.isValid() returns false: set(int,RealmObject), move(int,int), remove(int), get(int)
* Following methods in managed RealmList now throw IllegalStateException instead of returning 0/null when RealmList.isValid() returns false: clear(), removeAll(Collection), remove(RealmObject), first(), last(), size(), where()
* RealmPrimaryKeyConstraintException is now thrown instead of RealmException if two objects with same primary key are inserted.
* IllegalStateException is now thrown when calling Realm's clear(), RealmResults's remove(), removeLast(), clear() or RealmObject's removeFromRealm() from an incorrect thread.
* Fixed a bug affecting RealmConfiguration.equals().
* Fixed a bug in RealmQuery.isNotNull() which produced wrong results for binary data.
* Fixed a bug in RealmQuery.isNull() and RealmQuery.isNotNull() which validated the query prematurely.
* Fixed a bug where closed Realms were trying to refresh themselves resulting in a NullPointerException.
* Fixed a bug that made it possible to migrate open Realms, which could cause undefined behavior when querying, reading or writing data.
* Fixed a bug causing column indices to be wrong for some edge cases. See #1611 for details.

## 0.83.1 (2015-10-15)
* Updated Realm Core to version 0.94.1.
  - Fixed a bug when using Realm.compactRealm() which could make it impossible to open the Realm file again.
  - Fixed a bug, so isNull link queries now always return true if any part is null.

## 0.83 (2015-10-08)
* BREAKING CHANGE: Database file format update. The Realm file created by this version cannot be used by previous versions of Realm.
* BREAKING CHANGE: Removed deprecated methods and constructors from the Realm class.
* BREAKING CHANGE: Introduced boxed types Boolean, Byte, Short, Integer, Long, Float and Double. Added null support. Introduced annotation @Required to indicate a field is not nullable. String, Date and byte[] became nullable by default which means a RealmMigrationNeededException will be thrown if an previous version of a Realm file is opened.
* Deprecated methods: RealmQuery.minimum{Int,Float,Double}, RealmQuery.maximum{Int,Float,Double}. Use RealmQuery.min() and RealmQuery.max() instead.
* Added support for x86_64.
* Fixed an issue where opening the same Realm file on two Looper threads could potentially lead to an IllegalStateException being thrown.
* Fixed an issue preventing the call of listeners on refresh().
* Opening a Realm file from one thread will no longer be blocked by a transaction from another thread.
* Range restrictions of Date fields have been removed. Date fields now accepts any value. Milliseconds are still removed.

## 0.82.2 (2015-09-04)
* Fixed a bug which might cause failure when loading the native library.
* Fixed a bug which might trigger a timeout in Context.finalize().
* Fixed a bug which might cause RealmObject.isValid() to throw an exception if the object is deleted.
* Updated Realm core to version 0.89.9
  - Fixed a potential stack overflow issue which might cause a crash when encryption was used.
  - Embedded crypto functions into Realm dynamic lib to avoid random issues on some devices.
  - Throw RealmEncryptionNotSupportedException if the device doesn't support Realm encryption. At least one device type (HTC One X) contains system bugs that prevents Realm's encryption from functioning properly. This is now detected, and an exception is thrown when trying to open/create an encrypted Realm file. It's up to the application to catch this and decide if it's OK to proceed without encryption instead.

## 0.82.1 (2015-08-06)
* Fixed a bug where using the wrong encryption key first caused the right key to be seen as invalid.
* Fixed a bug where String fields were ignored when updating objects from JSON with null values.
* Fixed a bug when calling System.exit(0), the process might hang.

## 0.82 (2015-07-28)
* BREAKING CHANGE: Fields with annotation @PrimaryKey are indexed automatically now. Older schemas require a migration.
* RealmConfiguration.setModules() now accept ignore null values which Realm.getDefaultModule() might return.
* Trying to access a deleted Realm object throw throws a proper IllegalStateException.
* Added in-memory Realm support.
* Closing realm on another thread different from where it was created now throws an exception.
* Realm will now throw a RealmError when Realm's underlying storage engine encounters an unrecoverable error.
* @Index annotation can also be applied to byte/short/int/long/boolean/Date now.
* Fixed a bug where RealmQuery objects are prematurely garbage collected.
* Removed RealmQuery.between() for link queries.

## 0.81.1 (2015-06-22)
* Fixed memory leak causing Realm to never release Realm objects.

## 0.81 (2015-06-19)
* Introduced RealmModules for working with custom schemas in libraries and apps.
* Introduced Realm.getDefaultInstance(), Realm.setDefaultInstance(RealmConfiguration) and Realm.getInstance(RealmConfiguration).
* Deprecated most constructors. They have been been replaced by Realm.getInstance(RealmConfiguration) and Realm.getDefaultInstance().
* Deprecated Realm.migrateRealmAtPath(). It has been replaced by Realm.migrateRealm(RealmConfiguration).
* Deprecated Realm.deleteFile(). It has been replaced by Realm.deleteRealm(RealmConfiguration).
* Deprecated Realm.compactFile(). It has been replaced by Realm.compactRealm(RealmConfiguration).
* RealmList.add(), RealmList.addAt() and RealmList.set() now copy unmanaged objects transparently into Realm.
* Realm now works with Kotlin (M12+). (Thank you @cypressious)
* Fixed a performance regression introduced in 0.80.3 occurring during the validation of the Realm schema.
* Added a check to give a better error message when null is used as value for a primary key.
* Fixed unchecked cast warnings when building with Realm.
* Cleaned up examples (remove old test project).
* Added checking for missing generic type in RealmList fields in annotation processor.

## 0.80.3 (2015-05-22)
* Calling Realm.copyToRealmOrUpdate() with an object with a null primary key now throws a proper exception.
* Fixed a bug making it impossible to open Realms created by Realm-Cocoa if a model had a primary key defined.
* Trying to using Realm.copyToRealmOrUpdate() with an object with a null primary key now throws a proper exception.
* RealmChangedListener now also gets called on the same thread that did the commit.
* Fixed bug where Realm.createOrUpdateWithJson() reset Date and Binary data to default values if not found in the JSON output.
* Fixed a memory leak when using RealmBaseAdapter.
* RealmBaseAdapter now allow RealmResults to be null. (Thanks @zaki50)
* Fixed a bug where a change to a model class (`RealmList<A>` to `RealmList<B>`) would not throw a RealmMigrationNeededException.
* Fixed a bug where setting multiple RealmLists didn't remove the previously added objects.
* Solved ConcurrentModificationException thrown when addChangeListener/removeChangeListener got called in the onChange. (Thanks @beeender)
* Fixed duplicated listeners in the same realm instance. Trying to add duplicated listeners is ignored now. (Thanks @beeender)

## 0.80.2 (2015-05-04)
* Trying to use Realm.copyToRealmOrUpdate() with an object with a null primary key now throws a proper exception.
* RealmMigrationNeedException can now return the path to the Realm that needs to be migrated.
* Fixed bug where creating a Realm instance with a hashcode collision no longer returned the wrong Realm instance.
* Updated Realm Core to version 0.89.2
  - fixed bug causing a crash when opening an encrypted Realm file on ARM64 devices.

## 0.80.1 (2015-04-16)
* Realm.createOrUpdateWithJson() no longer resets fields to their default value if they are not found in the JSON input.
* Realm.compactRealmFile() now uses Realm Core's compact() method which is more failure resilient.
* Realm.copyToRealm() now correctly handles referenced child objects that are already in the Realm.
* The ARM64 binary is now properly a part of the Eclipse distribution package.
* A RealmMigrationExceptionNeeded is now properly thrown if @Index and @PrimaryKey are not set correctly during a migration.
* Fixed bug causing Realms to be cached even though they failed to open correctly.
* Added Realm.deleteRealmFile(File) method.
* Fixed bug causing queries to fail if multiple Realms has different field ordering.
* Fixed bug when using Realm.copyToRealm() with a primary key could crash if default value was already used in the Realm.
* Updated Realm Core to version 0.89.0
  - Improved performance for sorting RealmResults.
  - Improved performance for refreshing a Realm after inserting or modifying strings or binary data.
  - Fixed bug causing incorrect result when querying indexed fields.
  - Fixed bug causing corruption of string index when deleting an object where there are duplicate values for the indexed field.
  - Fixed bug causing a crash after compacting the Realm file.
* Added RealmQuery.isNull() and RealmQuery.isNotNull() for querying relationships.
* Fixed a potential NPE in the RealmList constructor.

## 0.80 (2015-03-11)
* Queries on relationships can be case sensitive.
* Fixed bug when importing JSONObjects containing NULL values.
* Fixed crash when trying to remove last element of a RealmList.
* Fixed bug crashing annotation processor when using "name" in model classes for RealmObject references
* Fixed problem occurring when opening an encrypted Realm with two different instances of the same key.
* Version checker no longer reports that updates are available when latest version is used.
* Added support for static fields in RealmObjects.
* Realm.writeEncryptedCopyTo() has been reenabled.

## 0.79.1 (2015-02-20)
* copyToRealm() no longer crashes on cyclic data structures.
* Fixed potential crash when using copyToRealmOrUpdate with an object graph containing a mix of elements with and without primary keys.

## 0.79 (2015-02-16)
* Added support for ARM64.
* Added RealmQuery.not() to negate a query condition.
* Added copyToRealmOrUpdate() and createOrUpdateFromJson() methods, that works for models with primary keys.
* Made the native libraries much smaller. Arm went from 1.8MB to 800KB.
* Better error reporting when trying to create or open a Realm file fails.
* Improved error reporting in case of missing accessors in model classes.
* Re-enabled RealmResults.remove(index) and RealmResults.removeLast().
* Primary keys are now supported through the @PrimaryKey annotation.
* Fixed error when instantiating a Realm with the wrong key.
* Throw an exception if deleteRealmFile() is called when there is an open instance of the Realm.
* Made migrations and compression methods synchronised.
* Removed methods deprecated in 0.76. Now Realm.allObjectsSorted() and RealmQuery.findAllSorted() need to be used instead.
* Reimplemented Realm.allObjectSorted() for better performance.

## 0.78 (2015-01-22)
* Added proper support for encryption. Encryption support is now included by default. Keys are now 64 bytes long.
* Added support to write an encrypted copy of a Realm.
* Realm no longer incorrectly warns that an instance has been closed too many times.
* Realm now shows a log warning if an instance is being finalized without being closed.
* Fixed bug causing Realms to be cached during a RealmMigration resulting in invalid realms being returned from Realm.getInstance().
* Updated core to 0.88.

## 0.77 (2015-01-16)
* Added Realm.allObjectsSorted() and RealmQuery.findAllSorted() and extending RealmResults.sort() for multi-field sorting.
* Added more logging capabilities at the JNI level.
* Added proper encryption support. NOTE: The key has been increased from 32 bytes to 64 bytes (see example).
* Added support for unmanaged objects and custom constructors.
* Added more precise imports in proxy classes to avoid ambiguous references.
* Added support for executing a transaction with a closure using Realm.executeTransaction().
* Added RealmObject.isValid() to test if an object is still accessible.
* RealmResults.sort() now has better error reporting.
* Fixed bug when doing queries on the elements of a RealmList, ie. like Realm.where(Foo.class).getBars().where().equalTo("name").
* Fixed bug causing refresh() to be called on background threads with closed Realms.
* Fixed bug where calling Realm.close() too many times could result in Realm not getting closed at all. This now triggers a log warning.
* Throw NoSuchMethodError when RealmResults.indexOf() is called, since it's not implemented yet.
* Improved handling of empty model classes in the annotation processor
* Removed deprecated static constructors.
* Introduced new static constructors based on File instead of Context, allowing to save Realm files in custom locations.
* RealmList.remove() now properly returns the removed object.
* Calling realm.close() no longer prevent updates to other open realm instances on the same thread.

## 0.76.0 (2014-12-19)
* RealmObjects can now be imported using JSON.
* Gradle wrapper updated to support Android Studio 1.0.
* Fixed bug in RealmObject.equals() so it now correctly compares two objects from the same Realm.
* Fixed bug in Realm crashing for receiving notifications after close().
* Realm class is now marked as final.
* Replaced concurrency example with a better thread example.
* Allowed to add/remove RealmChangeListeners in RealmChangeListeners.
* Upgraded to core 0.87.0 (encryption support, API changes).
* Close the Realm instance after migrations.
* Added a check to deny the writing of objects outside of a transaction.

## 0.75.1 (2014-12-03)
* Changed sort to be an in-place method.
* Renamed SORT_ORDER_DECENDING to SORT_ORDER_DESCENDING.
* Added sorting functionality to allObjects() and findAll().
* Fixed bug when querying a date column with equalTo(), it would act as lessThan()

## 0.75.0 (2014-11-28)
* Realm now implements Closeable, allowing better cleanup of native resources.
* Added writeCopyTo() and compactRealmFile() to write and compact a Realm to a new file.
* RealmObject.toString(), equals() and hashCode() now support models with cyclic references.
* RealmResults.iterator() and listIterator() now correctly iterates the results when using remove().
* Bug fixed in Exception text when field names was not matching the database.
* Bug fixed so Realm no longer throws an Exception when removing the last object.
* Bug fixed in RealmResults which prevented sub-querying.
* The Date type does not support millisecond resolution, and dates before 1901-12-13 and dates after 2038-01-19 are not supported on 32 bit systems.
* Fixed bug so Realm no longer throws an Exception when removing the last object.
* Fixed bug in RealmResults which prevented sub-querying.

## 0.74.0 (2014-11-19)
* Added support for more field/accessors naming conventions.
* Added case sensitive versions of string comparison operators equalTo and notEqualTo.
* Added where() to RealmList to initiate queries.
* Added verification of fields names in queries with links.
* Added exception for queries with invalid field name.
* Allow static methods in model classes.
* An exception will now be thrown if you try to move Realm, RealmResults or RealmObject between threads.
* Fixed a bug in the calculation of the maximum of date field in a RealmResults.
* Updated core to 0.86.0, fixing a bug in cancelling an empty transaction, and major query speedups with floats/doubles.
* Consistent handling of UTF-8 strings.
* removeFromRealm() now calls moveLastOver() which is faster and more reliable when deleting multiple objects.

## 0.73.1 (2014-11-05)
* Fixed a bug that would send infinite notifications in some instances.

## 0.73.0 (2014-11-04)
* Fixed a bug not allowing queries with more than 1024 conditions.
* Rewritten the notification system. The API did not change but it's now much more reliable.
* Added support for switching auto-refresh on and off (Realm.setAutoRefresh).
* Added RealmBaseAdapter and an example using it.
* Added deleteFromRealm() method to RealmObject.

## 0.72.0 (2014-10-27)
* Extended sorting support to more types: boolean, byte, short, int, long, float, double, Date, and String fields are now supported.
* Better support for Java 7 and 8 in the annotations processor.
* Better support for the Eclipse annotations processor.
* Added Eclipse support to the distribution folder.
* Added Realm.cancelTransaction() to cancel/abort/rollback a transaction.
* Added support for link queries in the form realm.where(Owner.class).equalTo("cat.age", 12).findAll().
* Faster implementation of RealmQuery.findFirst().
* Upgraded core to 0.85.1 (deep copying of strings in queries; preparation for link queries).

## 0.71.0 (2014-10-07)
* Simplified the release artifact to a single Jar file.
* Added support for Eclipse.
* Added support for deploying to Maven.
* Throw exception if nested transactions are used (it's not allowed).
* Javadoc updated.
* Fixed [bug in RealmResults](https://github.com/realm/realm-java/issues/453).
* New annotation @Index to add search index to a field (currently only supporting String fields).
* Made the annotations processor more verbose and strict.
* Added RealmQuery.count() method.
* Added a new example about concurrency.
* Upgraded to core 0.84.0.

## 0.70.1 (2014-09-30)
* Enabled unit testing for the realm project.
* Fixed handling of camel-cased field names.

## 0.70.0 (2014-09-29)
* This is the first public beta release.<|MERGE_RESOLUTION|>--- conflicted
+++ resolved
@@ -1,17 +1,14 @@
 ## 3.2.0 (YYYY-MM-DD)
 
-<<<<<<< HEAD
+### Enhancements
+
+* Transient fields are now allowed in model classes, but are implicitly treated as having the `@Ignore' annotation (#4279).
+
 ## 3.1.1 (YYYY-MM-DD)
 
 ### Bug Fixes
 
 * Crash caused by Listeners on `RealmObject` getting triggered the 2nd time with different changed field (#4437).
-=======
-### Enhancements
-
-* Transient fields are now allowed in model classes, but are implicitly treated as having the `@Ignore' annotation (#4279).
-
->>>>>>> 66ccab21
 
 ## 3.1.0 (2017-04-05)
 
