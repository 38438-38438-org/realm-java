--- conflicted
+++ resolved
@@ -36,13 +36,9 @@
 ### Internal
 
 * Use `OsList` instead of `OsResults` to add notification token on for `RealmList<RealmModel>`.
-<<<<<<< HEAD
 * Updated Gralde and plugins to support Android Studio `3.0.0` (#5472).
 * Upgraded to Realm Sync 2.1.8.
 * Upgraded to Realm Core 4.0.4.
-=======
-* Updated Gradle and plugins to support Android Studio `3.0.0` (#5472).
->>>>>>> 3d63e2b3
 
 ### Credits
 
