<<<<<<< HEAD
## 3.1.4

## Bug fixes

* Added missing row validation check in certain cases on invalidated/deleted objects (#4540).
=======
## 3.2.0 (YYYY-MM-DD)

### Deprecated

### Enhancements

* [ObjectServer] Added support for `SyncUser.isAdmin()` (#4353).
* Transient fields are now allowed in model classes, but are implicitly treated as having the `@Ignore` annotation (#4279).
* Added `Realm.refresh()` and `DynamicRealm.refresh()` (#3476).

### Bug Fixes

### Internal
>>>>>>> ced5dedc

## 3.1.3 (2017-04-20)

### Enhancements

* [ObjectServer] Resume synchronization as soon as the connectivity is back (#4141).

### Bug Fixes

* `equals()` and `hashCode()` of managed `RealmObject`s that come from linking objects don't work correctly (#4487).
* Field name was missing in exception message when `null` was set to required field (#4484).
* Now throws `IllegalStateException` when a getter of linking objects is called against deleted or not yet loaded `RealmObject`s (#4499).
* `NullPointerException` caused by local transaction inside the listener of `findFirstAsync()`'s results (#4495).
* Native crash when adding listeners to `RealmObject` after removing listeners from the same `RealmObject` before (#4502).
* Native crash with "Invalid argument" error happened on some Android 7.1.1 devices when opening Realm on external storage (#4461).
* `OrderedRealmCollectionChangeListener` didn't report change ranges correctly when circular link's field changed (#4474).

### Internal

* Upgraded to Realm Sync 1.6.0.
* Upgraded to Realm Core 2.6.1.

## 3.1.2 (2017-04-12)

### Bug Fixes

* Crash caused by JNI couldn't find `OsObject.notifyChangeListeners` when ProGuard is enabled (#4461).
* Incompatible return type of `RealmSchema.getAll()` and `BaseRealm.getSchema()` (#4443).
* Memory leaked when synced Realm was initialized (#4465).
* An `IllegalStateException` will be thrown when starting iterating `OrderedRealmCollection` if the Realm is closed (#4471).

## 3.1.1 (2017-04-07)

### Bug Fixes

* Crash caused by Listeners on `RealmObject` getting triggered the 2nd time with different changed field (#4437).
* Unintentionally exposing `StandardRealmSchema` (#4443).
* Workaround for crashes on specific Samsung devices which are caused by a buggy `memmove` call (#3651).

## 3.1.0 (2017-04-05)

### Breaking Changes

* Updated file format of Realm files. Existing Realm files will automatically be migrated to the new format when they are opened, but older versions of Realm cannot open these files.
* [ObjectServer] Due to file format changes, Realm Object Server 1.3.0 or later is required.

### Enhancements

* Added support for reverse relationships through the `@LinkingObjects` annotation. See `io.realm.annotations.LinkingObjects` for documentation.  
  * This feature is in `@Beta`.
  * Queries on linking objects do not work.  Queries like `where(...).equalTo("field.linkingObjects.id", 7).findAll()` are not yet supported.
  * Backlink verification is incomplete.  Evil code can cause native crashes.
* The listener on `RealmObject` will only be triggered if the object changes (#3894).
* Added `RealmObjectChangeListener` interface that provide detailed information about `RealmObject` field changes.
* Listeners on `RealmList` and `RealmResults` will be triggered immediately when the transaction is committed on the same thread (#4245).
* The real `RealmMigrationNeededException` is now thrown instead of `IllegalArgumentException` if no migration is provided for a Realm that requires it.
* `RealmQuery.distinct()` can be performed on unindexed fields (#2285).
* `targetSdkVersion` is now 25.
* [ObjectServer] In case of a Client Reset, information about the location of the backed up Realm file is now reported through the `ErrorHandler` interface (#4080).
* [ObjectServer] Authentication URLs now automatically append `/auth` if no other path segment is set (#4370).

### Bug Fixes

* Crash with `LogicError` with `Bad version number` on notifier thread (#4369).
* `Realm.migrateRealm(RealmConfiguration)` now fails correctly with an `IllegalArgumentException` if a `SyncConfiguration` is provided (#4075).
* Fixed a potential cause for Realm file corruptions (never reported).
* Add `@Override` annotation to proxy class accessors and stop using raw type in proxy classes in order to remove warnings from javac (#4329).
* `findFirstAsync()` now returns an invalid object if there is no object matches the query condition instead of running the query repeatedly until it can find one (#4352).
* [ObjectServer] Changing the log level after starting a session now works correctly (#4337).

### Internal

* Using the Object Store's Session and SyncManager.
* Upgraded to Realm Sync 1.5.0.
* Upgraded to Realm Core 2.5.1.
* Upgraded Gradle to 3.4.1

## 3.0.0 (2017-02-28)

### Breaking Changes

* `RealmResults.distinct()` returns a new `RealmResults` object instead of filtering on the original object (#2947).
* `RealmResults` is auto-updated continuously. Any transaction on the current thread which may have an impact on the order or elements of the `RealmResults` will change the `RealmResults` immediately instead of change it in the next event loop. The standard `RealmResults.iterator()` will continue to work as normal, which means that you can still delete or modify elements without impacting the iterator. The same is not true for simple for-loops. In some cases a simple for-loop will not work (https://realm.io/docs/java/3.0.0/api/io/realm/OrderedRealmCollection.html#loops), and you must use the new createSnapshot() method.
* `RealmChangeListener` on `RealmObject` will now also be triggered when the object is deleted. Use `RealmObject.isValid()` to check this state(#3138).
* `RealmObject.asObservable()` will now emit the object when it is deleted. Use `RealmObject.isValid()` to check this state (#3138).
* Removed deprecated classes `Logger` and `AndroidLogger` (#4050).

### Deprecated

* `RealmResults.removeChangeListeners()`. Use `RealmResults.removeAllChangeListeners()` instead.
* `RealmObject.removeChangeListeners()`. Use `RealmObject.removeAllChangeListeners()` instead.
* `RealmResults.distinct()` and `RealmResults.distinctAsync()`. Use `RealmQuery.distinct()` and `RealmQuery.distinctAsync()` instead.

### Enhancements

* Added support for sorting by link's field (#672).
* Added `OrderedRealmCollectionSnapshot` class and `OrderedRealmCollection.createSnapshot()` method. `OrderedRealmCollectionSnapshot` is useful when changing `RealmResults` or `RealmList` in simple loops.
* Added `OrderedRealmCollectionChangeListener` interface for supporting fine-grained collection notifications.
* Added support for ChangeListeners on `RealmList`.
* Added `RealmList.asObservable()`.

### Bug Fixes

* Element type checking in `DynamicRealmObject#setList()` (#4252).
* Now throws `IllegalStateException` instead of process crash when any of thread confined methods in `RealmQuery` is called from wrong thread (#4228).
* Now throws `IllegalStateException` when any of thread confined methods in `DynamicRealmObject` is called from wrong thread (#4258).

### Internal

* Use Object Store's `Results` as the backend for `RealmResults` (#3372).
  - Use Object Store's notification mechanism to trigger listeners.
  - Local commits triggers Realm global listener and `RealmObject` listener on current thread immediately instead of in the next event loop.


## 2.3.2 (2017-02-27)

### Bug fixes

* Log levels in JNI layer were all reported as "Error" (#4204).
* Encrypted realms can end up corrupted if many threads are reading and writing at the same time (#4128).
* "Read-only file system" exception when compacting Realm file on external storage (#4140).

### Internal

* Updated to Realm Sync v1.2.1.
* Updated to Realm Core v2.3.2.

### Enhancements

* Improved performance of getters and setters in proxy classes.


## 2.3.1 (2017-02-07)

### Enhancements

* [ObjectServer] The `serverUrl` given to `SyncConfiguration.Builder()` is now more lenient and will also accept only paths as argument (#4144).
* [ObjectServer] Add a timer to refresh periodically the access_token.

### Bug fixes

* NPE problem in SharedRealm.finalize() (#3730).
* `RealmList.contains()` and `RealmResults.contains()` now correctly use custom `equals()` method on Realm model classes.
* Build error when the project is using Kotlin (#4087).
* Bug causing classes to be replaced by classes already in Gradle's classpath (#3568).
* NullPointerException when notifying a single object that it changed (#4086).


## 2.3.0 (2017-01-19)

### Object Server API Changes

* Realm Sync v1.0.0 has been released, and Realm Mobile Platform is no longer considered in beta.
* Breaking change: Location of Realm files are now placed in `getFilesDir()/<userIdentifier>` instead of `getFilesDir()/`.
  This is done in order to support shared Realms among users, while each user retaining their own local copy.
* Breaking change: `SyncUser.all()` now returns Map instead of List.
* Breaking change: Added a default `UserStore` saving users in a Realm file (`RealmFileUserStore`).
* Breaking change: Added multi-user support to `UserStore`. Added `get(String)` and `remove(String)`, removed `remove()` and renamed `get()` to `getCurrent()`.
* Breaking change: Changed the order of arguments to `SyncCredentials.custom()` to match iOS: token, provider, userInfo.
* Added support for `PermissionOffer` and `PermissionOfferResponse` to `SyncUser.getManagementRealm()`.
* Exceptions thrown in error handlers are ignored but logged (#3559).
* Removed unused public constants in `SyncConfiguration` (#4047).
* Fixed bug, preventing Sync client to renew the access token (#4038) (#4039).
* Now `SyncUser.logout()` properly revokes tokens (#3639).

### Bug fixes

* Fixed native memory leak setting the value of a primary key (#3993).
* Activated Realm's annotation processor on connectedTest when the project is using kapt (#4008).
* Fixed "too many open files" issue (#4002).
* Added temporary work-around for bug crashing Samsung Tab 3 devices on startup (#3651).

### Enhancements

* Added `like` predicate for String fields (#3752).

### Internal

* Updated to Realm Sync v1.0.0.
* Added a Realm backup when receiving a Sync client reset message from the server.

## 2.2.2 (2017-01-16)

### Object Server API Changes (In Beta)

* Disabled `Realm.compactRealm()` when sync is enabled as it might corrupt the Realm (https://github.com/realm/realm-core/issues/2345).

### Bug fixes

* "operation not permitted" issue when creating Realm file on some devices' external storage (#3629).
* Crash on API 10 devices (#3726).
* `UnsatisfiedLinkError` caused by `pipe2` (#3945).
* Unrecoverable error with message "Try again" when the notification fifo is full (#3964).
* Realm migration wasn't triggered when the primary key definition was altered (#3966).
* Use phantom reference to solve the finalize time out issue (#2496).

### Enhancements

* All major public classes are now non-final. This is mostly a compromise to support Mockito. All protected fields/methods are still not considered part of the public API and can change without notice (#3869).
* All Realm instances share a single notification daemon thread.
* Fixed Java lint warnings with generated proxy classes (#2929).

### Internal

* Upgraded Realm Core to 2.3.0.
* Upgraded Realm Sync to 1.0.0-BETA-6.5.

## 2.2.1 (2016-11-12)

### Object Server API Changes (In Beta)

* Fixed `SyncConfiguration.toString()` so it now outputs a correct description instead of an empty string (#3787).

### Bug fixes

* Added version number to the native library, preventing ReLinker from accidentally loading old code (#3775).
* `Realm.getLocalInstanceCount(config)` throwing NullPointerException if called after all Realms have been closed (#3791).

## 2.2.0 (2016-11-12)

### Object Server API Changes (In Beta)

* Added support for `SyncUser.getManagementRealm()` and permission changes.

### Bug fixes

* Kotlin projects no longer create the `RealmDefaultModule` if no Realm model classes are present (#3746).
* Remove `includedescriptorclasses` option from ProGuard rule file in order to support built-in shrinker of Android Gradle Plugin (#3714).
* Unexpected `RealmMigrationNeededException` was thrown when a field was added to synced Realm.

### Enhancements

* Added support for the `annotationProcessor` configuration provided by Android Gradle Plugin 2.2.0 or later. Realm plugin adds its annotation processor to the `annotationProcessor` configuration instead of `apt` configuration if it is available and the `com.neenbedankt.android-apt` plugin is not used. In Kotlin projects, `kapt` is used instead of the `annotationProcessor` configuration (#3026).

## 2.1.1 (2016-10-27)

### Bug fixes

* Fixed a bug in `Realm.insert` and `Realm.insertOrUpdate` methods causing a `StackOverFlow` when you try to insert a cyclic graph of objects between Realms (#3732).

### Object Server API Changes (In Beta)

* Set default RxFactory to `SyncConfiguration`.

### Bug fixes

* ProGuard configuration introduced in 2.1.0 unexpectedly kept classes that did not have the @KeepMember annotation (#3689).

## 2.1.0 (2016-10-25)

### Breaking changes

* * `SecureUserStore` has been moved to its own GitHub repository: https://github.com/realm/realm-android-user-store
  See https://github.com/realm/realm-android-user-store/blob/master/README.md for further info on how to include it.


### Object Server API Changes (In Beta)

* Renamed `User` to `SyncUser`, `Credentials` to `SyncCredentials` and `Session` to `SyncSession` to align names with Cocoa.
* Removed `SyncManager.setLogLevel()`. Use `RealmLog.setLevel()` instead.
* `SyncUser.logout()` now correctly clears `SyncUser.currentUser()` (#3638).
* Missing ProGuard configuration for libraries used by Sync extension (#3596).
* Error handler was not called when sync session failed (#3597).
* Added `User.all()` that returns all known Realm Object Server users.
* Upgraded Realm Sync to 1.0.0-BETA-3.2

### Deprecated

* `Logger`. Use `RealmLogger` instead.
* `AndroidLogger`. The logger for Android is implemented in native code instead.

### Bug fixes

* The following were not kept by ProGuard: names of native methods not in the `io.realm.internal` package, names of classes used in method signature (#3596).
* Permission error when a database file was located on external storage (#3140).
* Memory leak when unsubscribing from a RealmResults/RealmObject RxJava Observable (#3552).

### Enhancements

* `Realm.compactRealm()` now works for encrypted Realms.
* Added `first(E defaultValue)` and `last(E defaultValue)` methods to `RealmList` and `RealmResult`. These methods will return the provided object instead of throwing an `IndexOutOfBoundsException` if the list is empty.
* Reduce transformer logger verbosity (#3608).
* `RealmLog.setLevel(int)` for setting the log level across all loggers.

### Internal

* Upgraded Realm Core to 2.1.3

### Credits

* Thanks to Max Furman (@maxfurman) for adding support for `first()` and `last()` default values.

## 2.0.2 (2016-10-06)

This release is not protocol-compatible with previous versions of the Realm Mobile Platform. The base library is still fully compatible.

### Bug fixes

* Build error when using Java 7 (#3563).

### Internal

* Upgraded Realm Core to 2.1.0
* Upgraded Realm Sync to 1.0.0-BETA-2.0.

## 2.0.1 (2016-10-05)

### Bug fixes

* `android.net.conn.CONNECTIVITY_CHANGE` broadcast caused `RuntimeException` if sync extension was disabled (#3505).
* `android.net.conn.CONNECTIVITY_CHANGE` was not delivered on Android 7 devices.
* `distinctAsync` did not respect other query parameters (#3537).
* `ConcurrentModificationException` from Gradle when building an application (#3501).

### Internal

* Upgraded to Realm Core 2.0.1 / Realm Sync 1.3-BETA

## 2.0.0 (2016-09-27)

This release introduces support for the Realm Mobile Platform!
See <https://realm.io/news/introducing-realm-mobile-platform/> for an overview of these great new features.

### Breaking Changes

* Files written by Realm 2.0 cannot be read by 1.x or earlier versions. Old files can still be opened.
* It is now required to call `Realm.init(Context)` before calling any other Realm API.
* Removed `RealmConfiguration.Builder(Context)`, `RealmConfiguration.Builder(Context, File)` and `RealmConfiguration.Builder(File)` constructors.
* `isValid()` now always returns `true` instead of `false` for unmanaged `RealmObject` and `RealmList`. This puts it in line with the behaviour of the Cocoa and .NET API's (#3101).
* armeabi is not supported anymore.
* Added new `RealmFileException`.
  - `IncompatibleLockFileException` has been removed and replaced by `RealmFileException` with kind `INCOMPATIBLE_LOCK_FILE`.
  - `RealmIOExcpetion` has been removed and replaced by `RealmFileException`.
* `RealmConfiguration.Builder.assetFile(Context, String)` has been renamed to `RealmConfiguration.Builder.assetFile(String)`.
* Object with primary key is now required to define it when the object is created. This means that `Realm.createObject(Class<E>)` and `DynamicRealm.createObject(String)` now throws `RealmException` if they are used to create an object with a primary key field. Use `Realm.createObject(Class<E>, Object)` or `DynamicRealm.createObject(String, Object)` instead.
* Importing from JSON without the primary key field defined in the JSON object now throws `IllegalArgumentException`.
* Now `Realm.beginTransaction()`, `Realm.executeTransaction()` and `Realm.waitForChange()` throw `RealmMigrationNeededException` if a remote process introduces incompatible schema changes (#3409).
* The primary key value of an object can no longer be changed after the object was created. Instead a new object must be created and all fields copied over.
* Now `Realm.createObject(Class)` and `Realm.createObject(Class,Object)` take the values from the model's fields and default constructor. Creating objects through the `DynamicRealm` does not use these values (#777).
* When `Realm.create*FromJson()`s create a new `RealmObject`, now they take the default values defined by the field itself and its default constructor for those fields that are not defined in the JSON object.

### Enhancements

* Added `realmObject.isManaged()`, `RealmObject.isManaged(obj)` and `RealmCollection.isManaged()` (#3101).
* Added `RealmConfiguration.Builder.directory(File)`.
* `RealmLog` has been moved to the public API. It is now possible to control which events Realm emit to Logcat. See the `RealmLog` class for more details.
* Typed `RealmObject`s can now continue to access their fields properly even though the schema was changed while the Realm was open (#3409).
* A `RealmMigrationNeededException` will be thrown with a cause to show the detailed message when a migration is needed and the migration block is not in the `RealmConfiguration`.


### Bug fixes

* Fixed a lint error in proxy classes when the 'minSdkVersion' of user's project is smaller than 11 (#3356).
* Fixed a potential crash when there were lots of async queries waiting in the queue.
* Fixed a bug causing the Realm Transformer to not transform field access in the model's constructors (#3361).
* Fixed a bug causing a build failure when the Realm Transformer adds accessors to a model class that was already transformed in other project (#3469).
* Fixed a bug causing the `NullPointerException` when calling getters/setters in the model's constructors (#2536).

### Internal

* Moved JNI build to CMake.
* Updated Realm Core to 2.0.0.
* Updated ReLinker to 1.2.2.

## 1.2.0 (2016-08-19)

### Bug fixes

* Throw a proper exception when operating on a non-existing field with the dynamic API (#3292).
* `DynamicRealmObject.setList` should only accept `RealmList<DynamicRealmObject>` (#3280).
* `DynamicRealmObject.getX(fieldName)` now throws a proper exception instead of a native crash when called with a field name of the wrong type (#3294).
* Fixed a concurrency crash which might happen when `Realm.executeTransactionAsync()` tried to call `onSucess` after the Realm was closed.

### Enhancements

* Added `RealmQuery.in()` for a comparison against multiple values.
* Added byte array (`byte[]`) support to `RealmQuery`'s `equalTo` and `notEqualTo` methods.
* Optimized internal caching of schema classes (#3315).

### Internal

* Updated Realm Core to 1.5.1.
* Improved sorting speed.
* Completely removed the `OptionalAPITransformer`.

### Credits

* Thanks to Brenden Kromhout (@bkromhout) for adding binary array support to `equalTo` and `notEqualTo`.

## 1.1.1 (2016-07-01)

### Bug fixes

* Fixed a wrong JNI method declaration which might cause "method not found" crash on some devices.
* Fixed a bug that `Error` in the background async thread is not forwarded to the caller thread.
* Fixed a crash when an empty `Collection` is passed to `insert()`/`insertOrUpdate()` (#3103).
* Fixed a bug that does not transfer the primary key when `RealmSchemaObject.setClassName()` is called to rename a class (#3118).
* Fixed bug in `Realm.insert` and `Realm.insertOrUpdate` methods causing a `RealmList` to be cleared when inserting a managed `RealmModel` (#3105).
* Fixed a concurrency allocation bug in storage engine which might lead to some random crashes.
* Bulk insertion now throws if it is not called in a transaction (#3173).
* The IllegalStateException thrown when accessing an empty RealmObject is now more meaningful (#3200).
* `insert()` now correctly throws an exception if two different objects have the same primary key (#3212).
* Blackberry Z10 throwing "Function not implemented" (#3178).
* Reduced the number of file descriptors used by Realm Core (#3197).
* Throw a proper `IllegalStateException` if a `RealmChangeListener` is used inside an IntentService (#2875).

### Enhancements

* The Realm Annotation processor no longer consumes the Realm annotations. Allowing other annotation processors to run.

### Internal

* Updated Realm Core to 1.4.2.
* Improved sorting speed.

## 1.1.0 (2016-06-30)

### Bug fixes

* A number of bug fixes in the storage engine related to memory management in rare cases when a Realm has been compacted.
* Disabled the optional API transformer since it has problems with DexGuard (#3022).
* `OnSuccess.OnSuccess()` might not be called with the correct Realm version for async transaction (#1893).
* Fixed a bug in `copyToRealm()` causing a cyclic dependency objects being duplicated.
* Fixed a build failure when model class has a conflicting name such as `Map`, `List`, `String`, ... (#3077).

### Enhancements

* Added `insert(RealmModel obj)`, `insertOrUpdate(RealmModel obj)`, `insert(Collection<RealmModel> collection)` and `insertOrUpdate(Collection<RealmModel> collection)` to perform batch inserts (#1684).
* Enhanced `Table.toString()` to show a PrimaryKey field details (#2903).
* Enabled ReLinker when loading a Realm from a custom path by adding a `RealmConfiguration.Builder(Context, File)` constructor (#2900).
* Changed `targetSdkVersion` of `realm-library` to 24.
* Logs warning if `DynamicRealm` is not closed when GC happens as it does for `Realm`.

### Deprecated

* `RealmConfiguration.Builder(File)`. Use `RealmConfiguration.Builder(Context, File)` instead.

### Internal

* Updated Realm Core to 1.2.0.

## 1.0.1 (2016-05-25)

### Bug fixes

* Fixed a crash when calling `Table.toString()` in debugger (#2429).
* Fixed a race condition which would cause some `RealmResults` to not be properly updated inside a `RealmChangeListener`. This could result in crashes when accessing items from those results (#2926/#2951).
* Revised `RealmResults.isLoaded()` description (#2895).
* Fixed a bug that could cause Realm to lose track of primary key when using `RealmObjectSchema.removeField()` and `RealmObjectSchema.renameField()` (#2829/#2926).
* Fixed a bug that prevented some devices from finding async related JNI methods correctly.
* Updated ProGuard configuration in order not to depend on Android's default configuration (#2972).
* Fixed a race condition between Realms notifications and other UI events. This could e.g. cause ListView to crash (#2990).
* Fixed a bug that allowed both `RealmConfiguration.Builder.assetFile()`/`deleteRealmIfMigrationNeeded()` to be configured at the same time, which leads to the asset file accidentally being deleted in migrations (#2933).
* Realm crashed outright when the same Realm file was opened in two processes. Realm will now optimistically retry opening for 1 second before throwing an Error (#2459).

### Enhancements

* Removes RxJava related APIs during bytecode transforming to make RealmObject plays well with reflection when rx.Observable doesn't exist.

## 1.0.0 (2016-05-25)

No changes since 0.91.1.

## 0.91.1 (2016-05-25)

* Updated Realm Core to 1.0.1.

### Bug fixes

* Fixed a bug when opening a Realm causes a staled memory mapping. Symptoms are error messages like "Bad or incompatible history type", "File format version doesn't match", and "Encrypted interprocess sharing is currently unsupported".

## 0.91.0 (2016-05-20)

* Updated Realm Core to 1.0.0.

### Breaking changes

* Removed all `@Deprecated` methods.
* Calling `Realm.setAutoRefresh()` or `DynamicRealm.setAutoRefresh()` from non-Looper thread throws `IllegalStateException` even if the `autoRefresh` is false (#2820).

### Bug fixes

* Calling RealmResults.deleteAllFromRealm() might lead to native crash (#2759).
* The annotation processor now correctly reports an error if trying to reference interfaces in model classes (#2808).
* Added null check to `addChangeListener` and `removeChangeListener` in `Realm` and `DynamicRealm` (#2772).
* Calling `RealmObjectSchema.addPrimaryKey()` adds an index to the primary key field, and calling `RealmObjectSchema.removePrimaryKey()` removes the index from the field (#2832).
* Log files are not deleted when calling `Realm.deleteRealm()` (#2834).

### Enhancements

* Upgrading to OpenSSL 1.0.1t. From July 11, 2016, Google Play only accept apps using OpenSSL 1.0.1r or later (https://support.google.com/faqs/answer/6376725, #2749).
* Added support for automatically copying an initial database from assets using `RealmConfiguration.Builder.assetFile()`.
* Better error messages when certain file operations fail.

### Credits

* Paweł Surówka (@thesurix) for adding the `RealmConfiguration.Builder.assetFile()`.

## 0.90.1

* Updated Realm Core to 0.100.2.

### Bug fixes

* Opening a Realm while closing a Realm in another thread could lead to a race condition.
* Automatic migration to the new file format could in rare circumstances lead to a crash.
* Fixing a race condition that may occur when using Async API (#2724).
* Fixed CannotCompileException when related class definition in android.jar cannot be found (#2703).

### Enhancements

* Prints path when file related exceptions are thrown.

## 0.90.0

* Updated Realm Core to 0.100.0.

### Breaking changes

* RealmChangeListener provides the changed object/Realm/collection as well (#1594).
* All JSON methods on Realm now only wraps JSONException in RealmException. All other Exceptions are thrown as they are.
* Marked all methods on `RealmObject` and all public classes final (#1594).
* Removed `BaseRealm` from the public API.
* Removed `HandlerController` from the public API.
* Removed constructor of `RealmAsyncTask` from the public API (#1594).
* `RealmBaseAdapter` has been moved to its own GitHub repository: https://github.com/realm/realm-android-adapters
  See https://github.com/realm/realm-android-adapters/blob/master/README.md for further info on how to include it.
* File format of Realm files is changed. Files will be automatically upgraded but opening a Realm file with older
  versions of Realm is not possible.

### Deprecated

* `Realm.allObjects*()`. Use `Realm.where(clazz).findAll*()` instead.
* `Realm.distinct*()`. Use `Realm.where(clazz).distinct*()` instead.
* `DynamicRealm.allObjects*()`. Use `DynamicRealm.where(className).findAll*()` instead.
* `DynamicRealm.distinct*()`. Use `DynamicRealm.where(className).distinct*()` instead.
* `Realm.allObjectsSorted(field, sort, field, sort, field, sort)`. Use `RealmQuery.findAllSorted(field[], sort[])`` instead.
* `RealmQuery.findAllSorted(field, sort, field, sort, field, sort)`. Use `RealmQuery.findAllSorted(field[], sort[])`` instead.
* `RealmQuery.findAllSortedAsync(field, sort, field, sort, field, sort)`. Use `RealmQuery.findAllSortedAsync(field[], sort[])`` instead.
* `RealmConfiguration.setModules()`. Use `RealmConfiguration.modules()` instead.
* `Realm.refresh()` and `DynamicRealm.refresh()`. Use `Realm.waitForChange()`/`stopWaitForChange()` or `DynamicRealm.waitForChange()`/`stopWaitForChange()` instead.

### Enhancements

* `RealmObjectSchema.getPrimaryKey()` (#2636).
* `Realm.createObject(Class, Object)` for creating objects with a primary key directly.
* Unit tests in Android library projects now detect Realm model classes.
* Better error message if `equals()` and `hashCode()` are not properly overridden in custom Migration classes.
* Expanding the precision of `Date` fields to cover full range (#833).
* `Realm.waitForChange()`/`stopWaitForChange()` and `DynamicRealm.waitForChange()`/`stopWaitForChange()` (#2386).

### Bug fixes

* `RealmChangeListener` on `RealmObject` is not triggered when adding listener on returned `RealmObject` of `copyToRealmOrUpdate()` (#2569).

### Credits

* Thanks to Brenden Kromhout (@bkromhout) for adding `RealmObjectSchema.getPrimaryKey()`.

## 0.89.1

### Bug fixes

* @PrimaryKey + @Required on String type primary key no longer throws when using copyToRealm or copyToRealmOrUpdate (#2653).
* Primary key is cleared/changed when calling RealmSchema.remove()/RealmSchema.rename() (#2555).
* Objects implementing RealmModel can be used as a field of RealmModel/RealmObject (#2654).

## 0.89.0

### Breaking changes

* @PrimaryKey field value can now be null for String, Byte, Short, Integer, and Long types. Older Realms should be migrated, using RealmObjectSchema.setNullable(), or by adding the @Required annotation. (#2515).
* `RealmResults.clear()` now throws UnsupportedOperationException. Use `RealmResults.deleteAllFromRealm()` instead.
* `RealmResults.remove(int)` now throws UnsupportedOperationException. Use `RealmResults.deleteFromRealm(int)` instead.
* `RealmResults.sort()` and `RealmList.sort()` now return the sorted result instead of sorting in-place.
* `RealmList.first()` and `RealmList.last()` now throw `ArrayIndexOutOfBoundsException` if `RealmList` is empty.
* Removed deprecated method `Realm.getTable()` from public API.
* `Realm.refresh()` and `DynamicRealm.refresh()` on a Looper no longer have any effect. `RealmObject` and `RealmResults` are always updated on the next event loop.

### Deprecated

* `RealmObject.removeFromRealm()` in place of `RealmObject.deleteFromRealm()`
* `Realm.clear(Class)` in favour of `Realm.delete(Class)`.
* `DynamicRealm.clear(Class)` in place of `DynamicRealm.delete(Class)`.

### Enhancements

* Added a `RealmModel` interface that can be used instead of extending `RealmObject`.
* `RealmCollection` and `OrderedRealmCollection` interfaces have been added. `RealmList` and `RealmResults` both implement these.
* `RealmBaseAdapter` now accept an `OrderedRealmCollection` instead of only `RealmResults`.
* `RealmObjectSchema.isPrimaryKey(String)` (#2440)
* `RealmConfiguration.initialData(Realm.Transaction)` can now be used to populate a Realm file before it is used for the first time.

### Bug fixes

* `RealmObjectSchema.isRequired(String)` and `RealmObjectSchema.isNullable(String)` don't throw when the given field name doesn't exist.

### Credits

* Thanks to @thesurix for adding `RealmConfiguration.initialData()`.

## 0.88.3

* Updated Realm Core to 0.97.3.

### Enhancements

* Throws an IllegalArgumentException when calling Realm.copyToRealm()/Realm.copyToRealmOrUpdate() with a RealmObject which belongs to another Realm instance in a different thread.
* Improved speed of cleaning up native resources (#2496).

### Bug fixes

* Field annotated with @Ignored should not have accessors generated by the bytecode transformer (#2478).
* RealmResults and RealmObjects can no longer accidentially be GC'ed if using `asObservable()`. Previously this caused the observable to stop emitting. (#2485).
* Fixed an build issue when using Realm in library projects on Windows (#2484).
* Custom equals(), toString() and hashCode() are no longer incorrectly overwritten by the proxy class (#2545).

## 0.88.2

* Updated Realm Core to 0.97.2.

### Enhancements

* Outputs additional information when incompatible lock file error occurs.

### Bug fixes

* Race condition causing BadVersionException when running multiple async writes and queries at the same time (#2021/#2391/#2417).

## 0.88.1

### Bug fixes

* Prevent throwing NullPointerException in RealmConfiguration.equals(RealmConfiguration) when RxJava is not in the classpath (#2416).
* RealmTransformer fails because of missing annotation classes in user's project (#2413).
* Added SONAME header to shared libraries (#2432).
* now DynamicRealmObject.toString() correctly shows null value as "null" and the format is aligned to the String from typed RealmObject (#2439).
* Fixed an issue occurring while resolving ReLinker in apps using a library based on Realm (#2415).

## 0.88.0 (2016-03-10)

* Updated Realm Core to 0.97.0.

### Breaking changes

* Realm has now to be installed as a Gradle plugin.
* DynamicRealm.executeTransaction() now directly throws any RuntimeException instead of wrapping it in a RealmException (#1682).
* DynamicRealm.executeTransaction() now throws IllegalArgumentException instead of silently accepting a null Transaction object.
* String setters now throw IllegalArgumentException instead of RealmError for invalid surrogates.
* DynamicRealm.distinct()/distinctAsync() and Realm.distinct()/distinctAsync() now throw IllegalArgumentException instead of UnsupportedOperationException for invalid type or unindexed field.
* All thread local change listeners are now delayed until the next Looper event instead of being triggered when committing.
* Removed RealmConfiguration.getSchemaMediator() from public API which was deprecated in 0.86.0. Please use RealmConfiguration.getRealmObjectClasses() to obtain the set of model classes (#1797).
* Realm.migrateRealm() throws a FileNotFoundException if the Realm file doesn't exist.
* It is now required to unsubscribe from all Realm RxJava observables in order to fully close the Realm (#2357).

### Deprecated

* Realm.getInstance(Context). Use Realm.getInstance(RealmConfiguration) or Realm.getDefaultInstance() instead.
* Realm.getTable(Class) which was public because of the old migration API. Use Realm.getSchema() or DynamicRealm.getSchema() instead.
* Realm.executeTransaction(Transaction, Callback) and replaced it with Realm.executeTransactionAsync(Transaction), Realm.executeTransactionAsync(Transaction, OnSuccess), Realm.executeTransactionAsync(Transaction, OnError) and Realm.executeTransactionAsync(Transaction, OnSuccess, OnError).

### Enhancements

* Support for custom methods, custom logic in accessors, custom accessor names, interface implementation and public fields in Realm objects (#909).
* Support to project Lombok (#502).
* RealmQuery.isNotEmpty() (#2025).
* Realm.deleteAll() and RealmList.deleteAllFromRealm() (#1560).
* RealmQuery.distinct() and RealmResults.distinct() (#1568).
* RealmQuery.distinctAsync() and RealmResults.distinctAsync() (#2118).
* Improved .so loading by using [ReLinker](https://github.com/KeepSafe/ReLinker).
* Improved performance of RealmList#contains() (#897).
* distinct(...) for Realm, DynamicRealm, RealmQuery, and RealmResults can take multiple parameters (#2284).
* "realm" and "row" can be used as field name in model classes (#2255).
* RealmResults.size() now returns Integer.MAX_VALUE when actual size is greater than Integer.MAX_VALUE (#2129).
* Removed allowBackup from AndroidManifest (#2307).

### Bug fixes

* Error occurring during test and (#2025).
* Error occurring during test and connectedCheck of unit test example (#1934).
* Bug in jsonExample (#2092).
* Multiple calls of RealmResults.distinct() causes to return wrong results (#2198).
* Calling DynamicRealmObject.setList() with RealmList<DynamicRealmObject> (#2368).
* RealmChangeListeners did not triggering correctly if findFirstAsync() didn't find any object. findFirstAsync() Observables now also correctly call onNext when the query completes in that case (#2200).
* Setting a null value to trigger RealmChangeListener (#2366).
* Preventing throwing BadVersionException (#2391).

### Credits

* Thanks to Bill Best (@wmbest2) for snapshot testing.
* Thanks to Graham Smith (@grahamsmith) for a detailed bug report (#2200).

## 0.87.5 (2016-01-29)
* Updated Realm Core to 0.96.2.
  - IllegalStateException won't be thrown anymore in RealmResults.where() if the RealmList which the RealmResults is created on has been deleted. Instead, the RealmResults will be treated as empty forever.
  - Fixed a bug causing a bad version exception, when using findFirstAsync (#2115).

## 0.87.4 (2016-01-28)
* Updated Realm Core to 0.96.0.
  - Fixed bug causing BadVersionException or crashing core when running async queries.

## 0.87.3 (2016-01-25)
* IllegalArgumentException is now properly thrown when calling Realm.copyFromRealm() with a DynamicRealmObject (#2058).
* Fixed a message in IllegalArgumentException thrown by the accessors of DynamicRealmObject (#2141).
* Fixed RealmList not returning DynamicRealmObjects of the correct underlying type (#2143).
* Fixed potential crash when rolling back removal of classes that reference each other (#1829).
* Updated Realm Core to 0.95.8.
  - Fixed a bug where undetected deleted object might lead to seg. fault (#1945).
  - Better performance when deleting objects (#2015).

## 0.87.2 (2016-01-08)
* Removed explicit GC call when committing a transaction (#1925).
* Fixed a bug when RealmObjectSchema.addField() was called with the PRIMARY_KEY modifier, the field was not set as a required field (#2001).
* Fixed a bug which could throw a ConcurrentModificationException in RealmObject's or RealmResults' change listener (#1970).
* Fixed RealmList.set() so it now correctly returns the old element instead of the new (#2044).
* Fixed the deployment of source and javadoc jars (#1971).

## 0.87.1 (2015-12-23)
* Upgraded to NDK R10e. Using gcc 4.9 for all architectures.
* Updated Realm Core to 0.95.6
  - Fixed a bug where an async query can be copied incomplete in rare cases (#1717).
* Fixed potential memory leak when using async query.
* Added a check to prevent removing a RealmChangeListener from a non-Looper thread (#1962). (Thank you @hohnamkung)

## 0.87.0 (2015-12-17)
* Added Realm.asObservable(), RealmResults.asObservable(), RealmObject.asObservable(), DynamicRealm.asObservable() and DynamicRealmObject.asObservable().
* Added RealmConfiguration.Builder.rxFactory() and RxObservableFactory for custom RxJava observable factory classes.
* Added Realm.copyFromRealm() for creating detached copies of Realm objects (#931).
* Added RealmObjectSchema.getFieldType() (#1883).
* Added unitTestExample to showcase unit and instrumentation tests. Examples include jUnit3, jUnit4, Espresso, Robolectric, and MPowermock usage with Realm (#1440).
* Added support for ISO8601 based dates for JSON import. If JSON dates are invalid a RealmException will be thrown (#1213).
* Added APK splits to gridViewExample (#1834).

## 0.86.1 (2015-12-11)
* Improved the performance of removing objects (RealmResults.clear() and RealmResults.remove()).
* Updated Realm Core to 0.95.5.
* Updated ProGuard configuration (#1904).
* Fixed a bug where RealmQuery.findFirst() returned a wrong result if the RealmQuery had been created from a RealmResults.where() (#1905).
* Fixed a bug causing DynamicRealmObject.getObject()/setObject() to use the wrong class (#1912).
* Fixed a bug which could cause a crash when closing Realm instances in change listeners (#1900).
* Fixed a crash occurring during update of multiple async queries (#1895).
* Fixed listeners not triggered for RealmObject & RealmResults created using copy or create methods (#1884).
* Fixed RealmChangeListener never called inside RealmResults (#1894).
* Fixed crash when calling clear on a RealmList (#1886).

## 0.86.0 (2015-12-03)
* BREAKING CHANGE: The Migration API has been replaced with a new API.
* BREAKING CHANGE: RealmResults.SORT_ORDER_ASCENDING and RealmResults.SORT_ORDER_DESCENDING constants have been replaced by Sort.ASCENDING and Sort.DESCENDING enums.
* BREAKING CHANGE: RealmQuery.CASE_SENSITIVE and RealmQuery.CASE_INSENSITIVE constants have been replaced by Case.SENSITIVE and Case.INSENSITIVE enums.
* BREAKING CHANGE: Realm.addChangeListener, RealmObject.addChangeListener and RealmResults.addChangeListener hold a strong reference to the listener, you should unregister the listener to avoid memory leaks.
* BREAKING CHANGE: Removed deprecated methods RealmQuery.minimum{Int,Float,Double}, RealmQuery.maximum{Int,Float,Double}, RealmQuery.sum{Int,Float,Double} and RealmQuery.average{Int,Float,Double}. Use RealmQuery.min(), RealmQuery.max(), RealmQuery.sum() and RealmQuery.average() instead.
* BREAKING CHANGE: Removed RealmConfiguration.getSchemaMediator() which is public by mistake. And RealmConfiguration.getRealmObjectClasses() is added as an alternative in order to obtain the set of model classes (#1797).
* BREAKING CHANGE: Realm.addChangeListener, RealmObject.addChangeListener and RealmResults.addChangeListener will throw an IllegalStateException when invoked on a non-Looper thread. This is to prevent registering listeners that will not be invoked.
* BREAKING CHANGE: trying to access a property on an unloaded RealmObject obtained asynchronously will throw an IllegalStateException
* Added new Dynamic API using DynamicRealm and DynamicRealmObject.
* Added Realm.getSchema() and DynamicRealm.getSchema().
* Realm.createOrUpdateObjectFromJson() now works correctly if the RealmObject class contains a primary key (#1777).
* Realm.compactRealm() doesn't throw an exception if the Realm file is opened. It just returns false instead.
* Updated Realm Core to 0.95.3.
  - Fixed a bug where RealmQuery.average(String) returned a wrong value for a nullable Long/Integer/Short/Byte field (#1803).
  - Fixed a bug where RealmQuery.average(String) wrongly counted the null value for average calculation (#1854).

## 0.85.1 (2015-11-23)
* Fixed a bug which could corrupt primary key information when updating from a Realm version <= 0.84.1 (#1775).

## 0.85.0 (2016-11-19)
* BREAKING CHANGE: Removed RealmEncryptionNotSupportedException since the encryption implementation changed in Realm's underlying storage engine. Encryption is now supported on all devices.
* BREAKING CHANGE: Realm.executeTransaction() now directly throws any RuntimeException instead of wrapping it in a RealmException (#1682).
* BREAKING CHANGE: RealmQuery.isNull() and RealmQuery.isNotNull() now throw IllegalArgumentException instead of RealmError if the fieldname is a linked field and the last element is a link (#1693).
* Added Realm.isEmpty().
* Setters in managed object for RealmObject and RealmList now throw IllegalArgumentException if the value contains an invalid (unmanaged, removed, closed, from different Realm) object (#1749).
* Attempting to refresh a Realm while a transaction is in process will now throw an IllegalStateException (#1712).
* The Realm AAR now also contains the ProGuard configuration (#1767). (Thank you @skyisle)
* Updated Realm Core to 0.95.
  - Removed reliance on POSIX signals when using encryption.

## 0.84.2
* Fixed a bug making it impossible to convert a field to become required during a migration (#1695).
* Fixed a bug making it impossible to read Realms created using primary keys and created by iOS (#1703).
* Fixed some memory leaks when an Exception is thrown (#1730).
* Fixed a memory leak when using relationships (#1285).
* Fixed a bug causing cached column indices to be cleared too soon (#1732).

## 0.84.1 (2015-10-28)
* Updated Realm Core to 0.94.4.
  - Fixed a bug that could cause a crash when running the same query multiple times.
* Updated ProGuard configuration. See [documentation](https://realm.io/docs/java/latest/#proguard) for more details.
* Updated Kotlin example to use 1.0.0-beta.
* Fixed warnings reported by "lint -Xlint:all" (#1644).
* Fixed a bug where simultaneous opening and closing a Realm from different threads might result in a NullPointerException (#1646).
* Fixed a bug which made it possible to externally modify the encryption key in a RealmConfiguration (#1678).

## 0.84.0 (2015-10-22)
* Added support for async queries and transactions.
* Added support for parsing JSON Dates with timezone information. (Thank you @LateralKevin)
* Added RealmQuery.isEmpty().
* Added Realm.isClosed() method.
* Added Realm.distinct() method.
* Added RealmQuery.isValid(), RealmResults.isValid() and RealmList.isValid(). Each method checks whether the instance is still valid to use or not(for example, the Realm has been closed or any parent object has been removed).
* Added Realm.isInTransaction() method.
* Updated Realm Core to version 0.94.3.
  - Fallback for mremap() now work correctly on BlackBerry devices.
* Following methods in managed RealmList now throw IllegalStateException instead of native crash when RealmList.isValid() returns false: add(int,RealmObject), add(RealmObject)
* Following methods in managed RealmList now throw IllegalStateException instead of ArrayIndexOutOfBoundsException when RealmList.isValid() returns false: set(int,RealmObject), move(int,int), remove(int), get(int)
* Following methods in managed RealmList now throw IllegalStateException instead of returning 0/null when RealmList.isValid() returns false: clear(), removeAll(Collection), remove(RealmObject), first(), last(), size(), where()
* RealmPrimaryKeyConstraintException is now thrown instead of RealmException if two objects with same primary key are inserted.
* IllegalStateException is now thrown when calling Realm's clear(), RealmResults's remove(), removeLast(), clear() or RealmObject's removeFromRealm() from an incorrect thread.
* Fixed a bug affecting RealmConfiguration.equals().
* Fixed a bug in RealmQuery.isNotNull() which produced wrong results for binary data.
* Fixed a bug in RealmQuery.isNull() and RealmQuery.isNotNull() which validated the query prematurely.
* Fixed a bug where closed Realms were trying to refresh themselves resulting in a NullPointerException.
* Fixed a bug that made it possible to migrate open Realms, which could cause undefined behavior when querying, reading or writing data.
* Fixed a bug causing column indices to be wrong for some edge cases. See #1611 for details.

## 0.83.1 (2015-10-15)
* Updated Realm Core to version 0.94.1.
  - Fixed a bug when using Realm.compactRealm() which could make it impossible to open the Realm file again.
  - Fixed a bug, so isNull link queries now always return true if any part is null.

## 0.83 (2015-10-08)
* BREAKING CHANGE: Database file format update. The Realm file created by this version cannot be used by previous versions of Realm.
* BREAKING CHANGE: Removed deprecated methods and constructors from the Realm class.
* BREAKING CHANGE: Introduced boxed types Boolean, Byte, Short, Integer, Long, Float and Double. Added null support. Introduced annotation @Required to indicate a field is not nullable. String, Date and byte[] became nullable by default which means a RealmMigrationNeededException will be thrown if an previous version of a Realm file is opened.
* Deprecated methods: RealmQuery.minimum{Int,Float,Double}, RealmQuery.maximum{Int,Float,Double}. Use RealmQuery.min() and RealmQuery.max() instead.
* Added support for x86_64.
* Fixed an issue where opening the same Realm file on two Looper threads could potentially lead to an IllegalStateException being thrown.
* Fixed an issue preventing the call of listeners on refresh().
* Opening a Realm file from one thread will no longer be blocked by a transaction from another thread.
* Range restrictions of Date fields have been removed. Date fields now accepts any value. Milliseconds are still removed.

## 0.82.2 (2015-09-04)
* Fixed a bug which might cause failure when loading the native library.
* Fixed a bug which might trigger a timeout in Context.finalize().
* Fixed a bug which might cause RealmObject.isValid() to throw an exception if the object is deleted.
* Updated Realm core to version 0.89.9
  - Fixed a potential stack overflow issue which might cause a crash when encryption was used.
  - Embedded crypto functions into Realm dynamic lib to avoid random issues on some devices.
  - Throw RealmEncryptionNotSupportedException if the device doesn't support Realm encryption. At least one device type (HTC One X) contains system bugs that prevents Realm's encryption from functioning properly. This is now detected, and an exception is thrown when trying to open/create an encrypted Realm file. It's up to the application to catch this and decide if it's OK to proceed without encryption instead.

## 0.82.1 (2015-08-06)
* Fixed a bug where using the wrong encryption key first caused the right key to be seen as invalid.
* Fixed a bug where String fields were ignored when updating objects from JSON with null values.
* Fixed a bug when calling System.exit(0), the process might hang.

## 0.82 (2015-07-28)
* BREAKING CHANGE: Fields with annotation @PrimaryKey are indexed automatically now. Older schemas require a migration.
* RealmConfiguration.setModules() now accept ignore null values which Realm.getDefaultModule() might return.
* Trying to access a deleted Realm object throw throws a proper IllegalStateException.
* Added in-memory Realm support.
* Closing realm on another thread different from where it was created now throws an exception.
* Realm will now throw a RealmError when Realm's underlying storage engine encounters an unrecoverable error.
* @Index annotation can also be applied to byte/short/int/long/boolean/Date now.
* Fixed a bug where RealmQuery objects are prematurely garbage collected.
* Removed RealmQuery.between() for link queries.

## 0.81.1 (2015-06-22)
* Fixed memory leak causing Realm to never release Realm objects.

## 0.81 (2015-06-19)
* Introduced RealmModules for working with custom schemas in libraries and apps.
* Introduced Realm.getDefaultInstance(), Realm.setDefaultInstance(RealmConfiguration) and Realm.getInstance(RealmConfiguration).
* Deprecated most constructors. They have been been replaced by Realm.getInstance(RealmConfiguration) and Realm.getDefaultInstance().
* Deprecated Realm.migrateRealmAtPath(). It has been replaced by Realm.migrateRealm(RealmConfiguration).
* Deprecated Realm.deleteFile(). It has been replaced by Realm.deleteRealm(RealmConfiguration).
* Deprecated Realm.compactFile(). It has been replaced by Realm.compactRealm(RealmConfiguration).
* RealmList.add(), RealmList.addAt() and RealmList.set() now copy unmanaged objects transparently into Realm.
* Realm now works with Kotlin (M12+). (Thank you @cypressious)
* Fixed a performance regression introduced in 0.80.3 occurring during the validation of the Realm schema.
* Added a check to give a better error message when null is used as value for a primary key.
* Fixed unchecked cast warnings when building with Realm.
* Cleaned up examples (remove old test project).
* Added checking for missing generic type in RealmList fields in annotation processor.

## 0.80.3 (2015-05-22)
* Calling Realm.copyToRealmOrUpdate() with an object with a null primary key now throws a proper exception.
* Fixed a bug making it impossible to open Realms created by Realm-Cocoa if a model had a primary key defined.
* Trying to using Realm.copyToRealmOrUpdate() with an object with a null primary key now throws a proper exception.
* RealmChangedListener now also gets called on the same thread that did the commit.
* Fixed bug where Realm.createOrUpdateWithJson() reset Date and Binary data to default values if not found in the JSON output.
* Fixed a memory leak when using RealmBaseAdapter.
* RealmBaseAdapter now allow RealmResults to be null. (Thanks @zaki50)
* Fixed a bug where a change to a model class (`RealmList<A>` to `RealmList<B>`) would not throw a RealmMigrationNeededException.
* Fixed a bug where setting multiple RealmLists didn't remove the previously added objects.
* Solved ConcurrentModificationException thrown when addChangeListener/removeChangeListener got called in the onChange. (Thanks @beeender)
* Fixed duplicated listeners in the same realm instance. Trying to add duplicated listeners is ignored now. (Thanks @beeender)

## 0.80.2 (2015-05-04)
* Trying to use Realm.copyToRealmOrUpdate() with an object with a null primary key now throws a proper exception.
* RealmMigrationNeedException can now return the path to the Realm that needs to be migrated.
* Fixed bug where creating a Realm instance with a hashcode collision no longer returned the wrong Realm instance.
* Updated Realm Core to version 0.89.2
  - fixed bug causing a crash when opening an encrypted Realm file on ARM64 devices.

## 0.80.1 (2015-04-16)
* Realm.createOrUpdateWithJson() no longer resets fields to their default value if they are not found in the JSON input.
* Realm.compactRealmFile() now uses Realm Core's compact() method which is more failure resilient.
* Realm.copyToRealm() now correctly handles referenced child objects that are already in the Realm.
* The ARM64 binary is now properly a part of the Eclipse distribution package.
* A RealmMigrationExceptionNeeded is now properly thrown if @Index and @PrimaryKey are not set correctly during a migration.
* Fixed bug causing Realms to be cached even though they failed to open correctly.
* Added Realm.deleteRealmFile(File) method.
* Fixed bug causing queries to fail if multiple Realms has different field ordering.
* Fixed bug when using Realm.copyToRealm() with a primary key could crash if default value was already used in the Realm.
* Updated Realm Core to version 0.89.0
  - Improved performance for sorting RealmResults.
  - Improved performance for refreshing a Realm after inserting or modifying strings or binary data.
  - Fixed bug causing incorrect result when querying indexed fields.
  - Fixed bug causing corruption of string index when deleting an object where there are duplicate values for the indexed field.
  - Fixed bug causing a crash after compacting the Realm file.
* Added RealmQuery.isNull() and RealmQuery.isNotNull() for querying relationships.
* Fixed a potential NPE in the RealmList constructor.

## 0.80 (2015-03-11)
* Queries on relationships can be case sensitive.
* Fixed bug when importing JSONObjects containing NULL values.
* Fixed crash when trying to remove last element of a RealmList.
* Fixed bug crashing annotation processor when using "name" in model classes for RealmObject references
* Fixed problem occurring when opening an encrypted Realm with two different instances of the same key.
* Version checker no longer reports that updates are available when latest version is used.
* Added support for static fields in RealmObjects.
* Realm.writeEncryptedCopyTo() has been reenabled.

## 0.79.1 (2015-02-20)
* copyToRealm() no longer crashes on cyclic data structures.
* Fixed potential crash when using copyToRealmOrUpdate with an object graph containing a mix of elements with and without primary keys.

## 0.79 (2015-02-16)
* Added support for ARM64.
* Added RealmQuery.not() to negate a query condition.
* Added copyToRealmOrUpdate() and createOrUpdateFromJson() methods, that works for models with primary keys.
* Made the native libraries much smaller. Arm went from 1.8MB to 800KB.
* Better error reporting when trying to create or open a Realm file fails.
* Improved error reporting in case of missing accessors in model classes.
* Re-enabled RealmResults.remove(index) and RealmResults.removeLast().
* Primary keys are now supported through the @PrimaryKey annotation.
* Fixed error when instantiating a Realm with the wrong key.
* Throw an exception if deleteRealmFile() is called when there is an open instance of the Realm.
* Made migrations and compression methods synchronised.
* Removed methods deprecated in 0.76. Now Realm.allObjectsSorted() and RealmQuery.findAllSorted() need to be used instead.
* Reimplemented Realm.allObjectSorted() for better performance.

## 0.78 (2015-01-22)
* Added proper support for encryption. Encryption support is now included by default. Keys are now 64 bytes long.
* Added support to write an encrypted copy of a Realm.
* Realm no longer incorrectly warns that an instance has been closed too many times.
* Realm now shows a log warning if an instance is being finalized without being closed.
* Fixed bug causing Realms to be cached during a RealmMigration resulting in invalid realms being returned from Realm.getInstance().
* Updated core to 0.88.

## 0.77 (2015-01-16)
* Added Realm.allObjectsSorted() and RealmQuery.findAllSorted() and extending RealmResults.sort() for multi-field sorting.
* Added more logging capabilities at the JNI level.
* Added proper encryption support. NOTE: The key has been increased from 32 bytes to 64 bytes (see example).
* Added support for unmanaged objects and custom constructors.
* Added more precise imports in proxy classes to avoid ambiguous references.
* Added support for executing a transaction with a closure using Realm.executeTransaction().
* Added RealmObject.isValid() to test if an object is still accessible.
* RealmResults.sort() now has better error reporting.
* Fixed bug when doing queries on the elements of a RealmList, ie. like Realm.where(Foo.class).getBars().where().equalTo("name").
* Fixed bug causing refresh() to be called on background threads with closed Realms.
* Fixed bug where calling Realm.close() too many times could result in Realm not getting closed at all. This now triggers a log warning.
* Throw NoSuchMethodError when RealmResults.indexOf() is called, since it's not implemented yet.
* Improved handling of empty model classes in the annotation processor
* Removed deprecated static constructors.
* Introduced new static constructors based on File instead of Context, allowing to save Realm files in custom locations.
* RealmList.remove() now properly returns the removed object.
* Calling realm.close() no longer prevent updates to other open realm instances on the same thread.

## 0.76.0 (2014-12-19)
* RealmObjects can now be imported using JSON.
* Gradle wrapper updated to support Android Studio 1.0.
* Fixed bug in RealmObject.equals() so it now correctly compares two objects from the same Realm.
* Fixed bug in Realm crashing for receiving notifications after close().
* Realm class is now marked as final.
* Replaced concurrency example with a better thread example.
* Allowed to add/remove RealmChangeListeners in RealmChangeListeners.
* Upgraded to core 0.87.0 (encryption support, API changes).
* Close the Realm instance after migrations.
* Added a check to deny the writing of objects outside of a transaction.

## 0.75.1 (2014-12-03)
* Changed sort to be an in-place method.
* Renamed SORT_ORDER_DECENDING to SORT_ORDER_DESCENDING.
* Added sorting functionality to allObjects() and findAll().
* Fixed bug when querying a date column with equalTo(), it would act as lessThan()

## 0.75.0 (2014-11-28)
* Realm now implements Closeable, allowing better cleanup of native resources.
* Added writeCopyTo() and compactRealmFile() to write and compact a Realm to a new file.
* RealmObject.toString(), equals() and hashCode() now support models with cyclic references.
* RealmResults.iterator() and listIterator() now correctly iterates the results when using remove().
* Bug fixed in Exception text when field names was not matching the database.
* Bug fixed so Realm no longer throws an Exception when removing the last object.
* Bug fixed in RealmResults which prevented sub-querying.
* The Date type does not support millisecond resolution, and dates before 1901-12-13 and dates after 2038-01-19 are not supported on 32 bit systems.
* Fixed bug so Realm no longer throws an Exception when removing the last object.
* Fixed bug in RealmResults which prevented sub-querying.

## 0.74.0 (2014-11-19)
* Added support for more field/accessors naming conventions.
* Added case sensitive versions of string comparison operators equalTo and notEqualTo.
* Added where() to RealmList to initiate queries.
* Added verification of fields names in queries with links.
* Added exception for queries with invalid field name.
* Allow static methods in model classes.
* An exception will now be thrown if you try to move Realm, RealmResults or RealmObject between threads.
* Fixed a bug in the calculation of the maximum of date field in a RealmResults.
* Updated core to 0.86.0, fixing a bug in cancelling an empty transaction, and major query speedups with floats/doubles.
* Consistent handling of UTF-8 strings.
* removeFromRealm() now calls moveLastOver() which is faster and more reliable when deleting multiple objects.

## 0.73.1 (2014-11-05)
* Fixed a bug that would send infinite notifications in some instances.

## 0.73.0 (2014-11-04)
* Fixed a bug not allowing queries with more than 1024 conditions.
* Rewritten the notification system. The API did not change but it's now much more reliable.
* Added support for switching auto-refresh on and off (Realm.setAutoRefresh).
* Added RealmBaseAdapter and an example using it.
* Added deleteFromRealm() method to RealmObject.

## 0.72.0 (2014-10-27)
* Extended sorting support to more types: boolean, byte, short, int, long, float, double, Date, and String fields are now supported.
* Better support for Java 7 and 8 in the annotations processor.
* Better support for the Eclipse annotations processor.
* Added Eclipse support to the distribution folder.
* Added Realm.cancelTransaction() to cancel/abort/rollback a transaction.
* Added support for link queries in the form realm.where(Owner.class).equalTo("cat.age", 12).findAll().
* Faster implementation of RealmQuery.findFirst().
* Upgraded core to 0.85.1 (deep copying of strings in queries; preparation for link queries).

## 0.71.0 (2014-10-07)
* Simplified the release artifact to a single Jar file.
* Added support for Eclipse.
* Added support for deploying to Maven.
* Throw exception if nested transactions are used (it's not allowed).
* Javadoc updated.
* Fixed [bug in RealmResults](https://github.com/realm/realm-java/issues/453).
* New annotation @Index to add search index to a field (currently only supporting String fields).
* Made the annotations processor more verbose and strict.
* Added RealmQuery.count() method.
* Added a new example about concurrency.
* Upgraded to core 0.84.0.

## 0.70.1 (2014-09-30)
* Enabled unit testing for the realm project.
* Fixed handling of camel-cased field names.

## 0.70.0 (2014-09-29)
* This is the first public beta release.<|MERGE_RESOLUTION|>--- conflicted
+++ resolved
@@ -1,10 +1,3 @@
-<<<<<<< HEAD
-## 3.1.4
-
-## Bug fixes
-
-* Added missing row validation check in certain cases on invalidated/deleted objects (#4540).
-=======
 ## 3.2.0 (YYYY-MM-DD)
 
 ### Deprecated
@@ -18,7 +11,12 @@
 ### Bug Fixes
 
 ### Internal
->>>>>>> ced5dedc
+
+## 3.1.4
+
+## Bug fixes
+
+* Added missing row validation check in certain cases on invalidated/deleted objects (#4540).
 
 ## 3.1.3 (2017-04-20)
 
